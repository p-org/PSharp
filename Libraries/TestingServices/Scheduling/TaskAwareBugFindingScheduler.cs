﻿//-----------------------------------------------------------------------
// <copyright file="TaskAwareBugFindingScheduler.cs">
//      Copyright (c) Microsoft Corporation. All rights reserved.
// 
//      THE SOFTWARE IS PROVIDED "AS IS", WITHOUT WARRANTY OF ANY KIND,
//      EXPRESS OR IMPLIED, INCLUDING BUT NOT LIMITED TO THE WARRANTIES OF
//      MERCHANTABILITY, FITNESS FOR A PARTICULAR PURPOSE AND NONINFRINGEMENT.
//      IN NO EVENT SHALL THE AUTHORS OR COPYRIGHT HOLDERS BE LIABLE FOR ANY
//      CLAIM, DAMAGES OR OTHER LIABILITY, WHETHER IN AN ACTION OF CONTRACT,
//      TORT OR OTHERWISE, ARISING FROM, OUT OF OR IN CONNECTION WITH THE
//      SOFTWARE OR THE USE OR OTHER DEALINGS IN THE SOFTWARE.
// </copyright>
//-----------------------------------------------------------------------

using System;
using System.Collections.Concurrent;
using System.Collections.Generic;
using System.Linq;
using System.Threading.Tasks;

using Microsoft.PSharp.TestingServices.Threading;
using Microsoft.PSharp.Utilities;

namespace Microsoft.PSharp.TestingServices.Scheduling
{
    /// <summary>
    /// Class implementing a P# bug-finding scheduler that is
    /// aware of intra-machine concurrency.
    /// </summary>
    internal sealed class TaskAwareBugFindingScheduler : BugFindingScheduler
    {
        #region fields

        /// <summary>
        /// Collection of user tasks that cannot be directly scheduled.
        /// </summary>
        private ConcurrentBag<Task> UserTasks;

        /// <summary>
        /// Map from wrapped task ids to machine infos.
        /// </summary>
        private ConcurrentDictionary<int, MachineInfo> WrappedTaskMap;

        #endregion

        #region internal methods

        /// <summary>
        /// Constructor.
        /// </summary>
        /// <param name="runtime">PSharpBugFindingRuntime</param>
        /// <param name="strategy">SchedulingStrategy</param>
        internal TaskAwareBugFindingScheduler(PSharpBugFindingRuntime runtime, ISchedulingStrategy strategy)
            : base(runtime, strategy)
        {
            this.UserTasks = new ConcurrentBag<Task>();
            this.WrappedTaskMap = new ConcurrentDictionary<int, MachineInfo>();
        }

        /// <summary>
        /// Schedules the next machine to execute.
        /// </summary>
        internal override void Schedule()
        {
            int? id = Task.CurrentId;
            if (id == null || id == base.Runtime.RootTaskId)
            {
                return;
            }

            if (this.BugFound || !base.IsSchedulerRunning)
            {
                base.Stop();
            }

<<<<<<< HEAD
            // Checks if the scheduling steps bound has been reached.
            this.CheckIfSchedulingStepsBoundIsReached(true);
=======
            // Check if the scheduling steps bound has been reached.
            if (this.Strategy.HasReachedMaxSchedulingSteps())
            {
                IO.Debug("<ScheduleDebug> Scheduling steps bound of " +
                    $"{base.Runtime.Configuration.MaxSchedulingSteps} reached.");

                if (base.NumberOfAvailableMachinesToSchedule() == 0)
                {
                    this.HasFullyExploredSchedule = true;
                }

                base.Stop();
            }
>>>>>>> 6f9b0513

            foreach (var task in base.MachineInfos.Where(val => val.IsBlocked))
            {
                foreach (var userTask in this.UserTasks.Where(val => val.IsCompleted))
                {
                    if (task.BlockingUnwrappedTasks.Contains(userTask))
                    {
                        task.BlockingUnwrappedTasks.Remove(userTask);
                        if (!task.WaitAll)
                        {
                            task.BlockingWrappedTasks.Clear();
                            task.BlockingUnwrappedTasks.Clear();
                            task.IsBlocked = false;
                            break;
                        }
                    }
                }

                if (task.WaitAll && task.BlockingWrappedTasks.Count == 0 &&
                    task.BlockingUnwrappedTasks.Count == 0)
                {
                    task.WaitAll = false;
                    task.IsBlocked = false;
                }

                if (!task.IsBlocked)
                {
                    IO.Debug($"<ScheduleDebug> Unblocked task '{task.Id}' of machine " +
                        $"'{task.Machine.Id}'.");
                }
            }

            MachineInfo machineInfo = null;
            if (!(base.TaskMap.TryGetValue((int)id, out machineInfo) ||
                this.WrappedTaskMap.TryGetValue((int)id, out machineInfo)))
            {
                IO.Debug($"<ScheduleDebug> Unable to schedule task '{id}'.");
                base.Stop();
            }

            MachineInfo next = null;
            if (!this.Strategy.TryGetNext(out next, this.MachineInfos, machineInfo))
            {
                IO.Debug("<ScheduleDebug> Schedule explored.");
                this.HasFullyExploredSchedule = true;
                base.Stop();
            }

            base.Runtime.ScheduleTrace.AddSchedulingChoice(next.Machine);

            // Checks the liveness monitors for potential liveness bugs.
            base.Runtime.LivenessChecker.CheckLivenessAtShedulingStep();
            if (base.Runtime.Configuration.CacheProgramState &&
                base.Runtime.Configuration.SafetyPrefixBound <= this.ExploredSteps)
            {
                base.Runtime.StateCache.CaptureState(base.Runtime.ScheduleTrace.Peek());
            }

            IO.Debug($"<ScheduleDebug> Schedule task '{next.Id}' of machine " +
                $"'{next.Machine.Id}'.");

            if (next.IsWaitingToReceive)
            {
                string message = IO.Format("Livelock detected. Machine " +
                    $"'{next.Machine.Id}' is waiting for an event, " +
                    "but no other machine is enabled.");
                base.Runtime.BugFinder.NotifyAssertionFailure(message, true);
            }

            if (machineInfo != next)
            {
                machineInfo.IsActive = false;
                lock (next)
                {
                    next.IsActive = true;
                    System.Threading.Monitor.PulseAll(next);
                }

                lock (machineInfo)
                {
                    if (machineInfo.IsCompleted)
                    {
                        return;
                    }

                    while (!machineInfo.IsActive)
                    {
                        IO.Debug($"<ScheduleDebug> Sleep task '{machineInfo.Id}' of machine " +
                            $"'{machineInfo.Machine.Id}'.");
                        System.Threading.Monitor.Wait(machineInfo);
                        IO.Debug($"<ScheduleDebug> Wake up task '{machineInfo.Id}' of machine " +
                            $"'{machineInfo.Machine.Id}'.");
                    }

                    if (!machineInfo.IsEnabled)
                    {
                        throw new OperationCanceledException();
                    }
                }
            }
        }

        /// <summary>
        /// Notify that a new task has been created for the given machine.
        /// </summary>
        /// <param name="id">TaskId</param>
        /// <param name="machine">Machine</param>
        internal override void NotifyNewTaskCreated(int id, AbstractMachine machine)
        {
            var machineInfo = new MachineInfo(id, machine);

            IO.Debug($"<ScheduleDebug> Created task '{machineInfo.Id}' for machine " +
                $"'{machineInfo.Machine.Id}'.");

            if (base.MachineInfos.Count == 0)
            {
                machineInfo.IsActive = true;
            }

            base.MachineInfos.Add(machineInfo);
            base.TaskMap.TryAdd(id, machineInfo);

            if (machine is TaskMachine)
            {
                this.WrappedTaskMap.TryAdd((machine as TaskMachine).WrappedTask.Id, machineInfo);
            }
        }

        /// <summary>
        /// Notify that the task has started.
        /// </summary>
        internal override void NotifyTaskStarted()
        {
            int? id = Task.CurrentId;
            if (id == null)
            {
                return;
            }

            MachineInfo machineInfo = null;
            if (!(base.TaskMap.TryGetValue((int)id, out machineInfo) ||
                this.WrappedTaskMap.TryGetValue((int)id, out machineInfo)))
            {
                IO.Debug($"<ScheduleDebug> Unable to start task '{id}'.");
                base.Stop();
            }

            IO.Debug($"<ScheduleDebug> Started task '{machineInfo.Id}' of machine " +
                $"'{machineInfo.Machine.Id}'.");

            lock (machineInfo)
            {
                machineInfo.HasStarted = true;
                System.Threading.Monitor.PulseAll(machineInfo);
                while (!machineInfo.IsActive)
                {
                    IO.Debug($"<ScheduleDebug> Sleep task '{machineInfo.Id}' of machine " +
                        $"'{machineInfo.Machine.Id}'.");
                    System.Threading.Monitor.Wait(machineInfo);
                    IO.Debug($"<ScheduleDebug> Wake up task '{machineInfo.Id}' of machine " +
                        $"'{machineInfo.Machine.Id}'.");
                }

                if (!machineInfo.IsEnabled)
                {
                    throw new OperationCanceledException();
                }
            }
        }

        /// <summary>
        /// Notify that the task has blocked.
        /// </summary>
        /// <param name="id">TaskId</param>
        /// <param name="blockingTasks"></param>
        /// <param name="waitAll"></param>
        internal void NotifyTaskBlocked(int? id, IEnumerable<Task> blockingTasks, bool waitAll)
        {
            if (id == null)
            {
                return;
            }

            var machineInfo = this.WrappedTaskMap[(int)id];

            IO.Debug($"<ScheduleDebug> Blocked task '{machineInfo.Id}' of machine " +
                $"'{machineInfo.Machine.Id}'.");

            var blockingWrappedTasks = new List<MachineInfo>();
            var blockingUnwrappedTasks = new List<Task>();
            foreach (var task in blockingTasks)
            {
                MachineInfo wrappedMachineInfo = null;
                if (this.WrappedTaskMap.TryGetValue(task.Id, out wrappedMachineInfo))
                {
                    blockingWrappedTasks.Add(wrappedMachineInfo);
                }
                else
                {
                    this.UserTasks.Add(task);
                    blockingUnwrappedTasks.Add(task);
                }
            }

            machineInfo.IsBlocked = true;
            machineInfo.BlockingWrappedTasks = blockingWrappedTasks;
            machineInfo.BlockingUnwrappedTasks = blockingUnwrappedTasks;
            machineInfo.WaitAll = waitAll;
        }

        /// <summary>
        /// Notify that the task has completed.
        /// </summary>
        internal override void NotifyTaskCompleted()
        {
            int? id = Task.CurrentId;
            if (id == null)
            {
                return;
            }

            var machineInfo = base.TaskMap[(int)id];

            IO.Debug($"<ScheduleDebug> Completed task '{machineInfo.Id}' of machine " +
                $"'{machineInfo.Machine.Id}'.");

            machineInfo.IsEnabled = false;
            machineInfo.IsCompleted = true;

            foreach (var mi in base.MachineInfos.Where(val => val.IsBlocked))
            {
                if (mi.BlockingWrappedTasks.Contains(machineInfo))
                {
                    mi.BlockingWrappedTasks.Remove(machineInfo);
                    if (!mi.WaitAll)
                    {
                        mi.BlockingWrappedTasks.Clear();
                        mi.BlockingUnwrappedTasks.Clear();
                        mi.IsBlocked = false;
                        IO.Debug($"<ScheduleDebug> Unblocked task '{mi.Id}' of machine " +
                            $"'{mi.Machine.Id}'.");
                    }
                }
            }

            this.Schedule();

            IO.Debug($"<ScheduleDebug> Exit task '{machineInfo.Id}' of machine " +
                $"'{machineInfo.Machine.Id}'.");
        }

        #endregion
    }
}<|MERGE_RESOLUTION|>--- conflicted
+++ resolved
@@ -72,25 +72,9 @@
             {
                 base.Stop();
             }
-
-<<<<<<< HEAD
+            
             // Checks if the scheduling steps bound has been reached.
             this.CheckIfSchedulingStepsBoundIsReached(true);
-=======
-            // Check if the scheduling steps bound has been reached.
-            if (this.Strategy.HasReachedMaxSchedulingSteps())
-            {
-                IO.Debug("<ScheduleDebug> Scheduling steps bound of " +
-                    $"{base.Runtime.Configuration.MaxSchedulingSteps} reached.");
-
-                if (base.NumberOfAvailableMachinesToSchedule() == 0)
-                {
-                    this.HasFullyExploredSchedule = true;
-                }
-
-                base.Stop();
-            }
->>>>>>> 6f9b0513
 
             foreach (var task in base.MachineInfos.Where(val => val.IsBlocked))
             {
