--- conflicted
+++ resolved
@@ -47,22 +47,12 @@
 
         private async Task Reply()
         {
-<<<<<<< HEAD
-            var cnt = await Count.Get();
-            Send(await PongMachine.Get(), new PongEvent(this.Id));
-            await Count.Set(cnt + 1);
-            this.Logger.WriteLine("#Pings: {0} / 5", cnt + 1);
-=======
             int count = await Count.Get();
             this.Monitor<SafetyMonitor>(new SafetyMonitor.CheckReplyCount(count));
             this.Monitor<LivenessMonitor>(new LivenessMonitor.CheckPingEvent());
-            if (count < 5)
-            {
-                Send(await PongMachine.Get(), new PongEvent(this.Id));
-                await Count.Set(count + 1);
-                this.Logger.WriteLine("#Pings: {0} / 5", count + 1);
-            }
->>>>>>> dcddca7d
+            Send(await PongMachine.Get(), new PongEvent(this.Id));
+            await Count.Set(count + 1);
+            this.Logger.WriteLine("#Pings: {0} / 5", count + 1);
         }
 
         protected override Task OnActivate()
