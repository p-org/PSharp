﻿using System;
using System.Threading.Tasks;

using Microsoft.PSharp;
using Microsoft.PSharp.ServiceFabric;
using Microsoft.PSharp.ServiceFabric.Utilities;
using Microsoft.ServiceFabric.Data;

namespace PingPong
{
    public class PingMachine : ReliableMachine
    {
        /// <summary>
        /// Constructor.
        /// </summary>
        public PingMachine(IReliableStateManager stateManager)
            : base(stateManager)
        { }

        ReliableRegister<int> Count;
        ReliableRegister<MachineId> PongMachine;

        [Start]
        [OnEntry(nameof(InitOnEntry))]
        class Init : MachineState { }

        [OnEventDoAction(typeof(PingEvent), nameof(Reply))]
        class Waiting : MachineState { }

        private async Task InitOnEntry()
        {
            try
            {
                var pongMachineId = this.CreateMachine(typeof(PongMachine), new PongEvent(this.Id));
                await PongMachine.Set(pongMachineId);
                this.Goto<Waiting>();
            }
            catch (Exception ex)
            {
                this.Logger.WriteLine($"{ex}");
                throw ex;
            }
        }

        private async Task Reply()
        {
<<<<<<< HEAD
            int cnt = await Count.Get();
            if (cnt < 5)
            {
                Send(await PongMachine.Get(), new PongEvent(this.Id));
                await Count.Set(cnt + 1);
                this.Logger.WriteLine("#Pings: {0} / 5", cnt + 1);
            }
=======
            var cnt = await Count.Get();
            Send(await PongMachine.Get(), new PongEvent(this.Id));
            await Count.Set(cnt + 1);
>>>>>>> 498c9c9d
        }

        protected override Task OnActivate()
        {
            this.Logger.WriteLine($"{this.Id} - activating...");
            Count = this.GetOrAddRegister<int>("Count", 0);
            PongMachine = this.GetOrAddRegister<MachineId>("PongMachine", null);
            return Task.CompletedTask;
        }
    }
}<|MERGE_RESOLUTION|>--- conflicted
+++ resolved
@@ -44,19 +44,10 @@
 
         private async Task Reply()
         {
-<<<<<<< HEAD
-            int cnt = await Count.Get();
-            if (cnt < 5)
-            {
-                Send(await PongMachine.Get(), new PongEvent(this.Id));
-                await Count.Set(cnt + 1);
-                this.Logger.WriteLine("#Pings: {0} / 5", cnt + 1);
-            }
-=======
             var cnt = await Count.Get();
             Send(await PongMachine.Get(), new PongEvent(this.Id));
             await Count.Set(cnt + 1);
->>>>>>> 498c9c9d
+            this.Logger.WriteLine("#Pings: {0} / 5", cnt + 1);
         }
 
         protected override Task OnActivate()
