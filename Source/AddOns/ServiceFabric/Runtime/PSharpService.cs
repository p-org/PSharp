--- conflicted
+++ resolved
@@ -132,28 +132,24 @@
             return Task.FromResult(new List<ResourceTypesResponse>());
         }
 
-<<<<<<< HEAD
-        public abstract Task<MachineId> CreateMachineId(string machineType, string friendlyName);
-        public abstract Task CreateMachine(MachineId machineId, Event e);
-        public abstract Task SendEvent(MachineId machineId, Event e);
-=======
         public virtual Task<List<ResourceDetailsResponse>> ListResourcesAsync()
         {
             //TODO: Implement
             return Task.FromResult(new List<ResourceDetailsResponse>());
         }
+        
+        public abstract Task<MachineId> CreateMachineId(string machineType, string friendlyName);
 
-        public virtual Task CreateMachine(MachineId machineId, MachineId creator, Event e)
+        public virtual Task CreateMachine(MachineId machineId, Event e)
         {
             //TODO: Implement
             return Task.FromResult(true);
         }
 
-        public virtual Task SendEvent(MachineId machineId, MachineId sender, Event e)
+        public virtual Task SendEvent(MachineId machineId, Event e)
         {
             //TODO: Implement
             return Task.FromResult(true);
         }
->>>>>>> e3f17412
     }
 }