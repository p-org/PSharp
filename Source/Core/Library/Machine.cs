﻿//-----------------------------------------------------------------------
// <copyright file="Machine.cs">
//      Copyright (c) Microsoft Corporation. All rights reserved.
//
//      THE SOFTWARE IS PROVIDED "AS IS", WITHOUT WARRANTY OF ANY KIND,
//      EXPRESS OR IMPLIED, INCLUDING BUT NOT LIMITED TO THE WARRANTIES OF
//      MERCHANTABILITY, FITNESS FOR A PARTICULAR PURPOSE AND NONINFRINGEMENT.
//      IN NO EVENT SHALL THE AUTHORS OR COPYRIGHT HOLDERS BE LIABLE FOR ANY
//      CLAIM, DAMAGES OR OTHER LIABILITY, WHETHER IN AN ACTION OF CONTRACT,
//      TORT OR OTHERWISE, ARISING FROM, OUT OF OR IN CONNECTION WITH THE
//      SOFTWARE OR THE USE OR OTHER DEALINGS IN THE SOFTWARE.
// </copyright>
//-----------------------------------------------------------------------

using System;
using System.Collections.Concurrent;
using System.Collections.Generic;
using System.Linq;
using System.Linq.Expressions;
using System.Reflection;
using System.Runtime.CompilerServices;
using System.Threading.Tasks;

using Microsoft.PSharp.IO;
using System.Threading.Tasks.Dataflow;

namespace Microsoft.PSharp
{
    /// <summary>
    /// Abstract class representing a state-machine.
    /// </summary>
    public abstract class Machine : AbstractMachine
    {
        #region static fields

        /// <summary>
        /// Is the machine state cached yet?
        /// </summary>
        private static ConcurrentDictionary<Type, bool> MachineStateCached;

        /// <summary>
        /// Map from machine types to a set of all
        /// possible states types.
        /// </summary>
        private static ConcurrentDictionary<Type, HashSet<Type>> StateTypeMap;

        /// <summary>
        /// Map from machine types to a set of all
        /// available states.
        /// </summary>
        private static ConcurrentDictionary<Type, HashSet<MachineState>> StateMap;

        /// <summary>
        /// Map from machine types to a set of all
        /// available actions.
        /// </summary>
        private static ConcurrentDictionary<Type, Dictionary<string, MethodInfo>> MachineActionMap;

        #endregion

        #region fields

        /// <summary>
        /// A stack of machine states. The state on the top of
        /// the stack represents the current state.
        /// </summary>
        private Stack<MachineState> StateStack;

        /// <summary>
        /// A stack of maps that determine event handling action for
        /// each event type. These maps do not keep transition handlers.
        /// This stack has always the same height as StateStack.
        /// </summary>
        private Stack<Dictionary<Type, EventActionHandler>> ActionHandlerStack;

        /// <summary>
        /// Dictionary containing all the current goto state transitions.
        /// </summary>
        internal Dictionary<Type, GotoStateTransition> GotoTransitions;

        /// <summary>
        /// Dictionary containing all the current push state transitions.
        /// </summary>
        internal Dictionary<Type, PushStateTransition> PushTransitions;

        /// <summary>
        /// Map from action names to actions.
        /// </summary>
        private Dictionary<string, CachedAction> ActionMap;

        /// <summary>
        /// Inbox of the state-machine. Incoming events are
        /// queued here. Events are dequeued to be processed.
        /// </summary>
        private LinkedList<EventInfo> Inbox;
<<<<<<< HEAD

        /// <summary>
        /// Inbox supporting asynchronous dequeues
        /// Used if the machine has the "Fast" attribute
        /// </summary>
        private BufferBlock<EventInfo> AsyncInbox;
=======
>>>>>>> 8a4d603e

        /// <summary>
        /// Gets the raised event. If no event has been raised
        /// this will return null.
        /// </summary>
        private EventInfo RaisedEvent;

        /// <summary>
        /// A list of event wait handlers. They denote the types of events that
        /// the machine is currently waiting to arrive. Each handler contains an
        /// optional predicate and an optional action. If the predicate evaluates
        /// to false, then the received event is deferred. The optional action
        /// executes when the event is received.
        /// </summary>
        private List<EventWaitHandler> EventWaitHandlers;

        /// <summary>
        /// Completion source that contains the event obtained
        /// using the receive statement.
        /// </summary>
        private TaskCompletionSource<Event> ReceiveCompletionSource;

        /// <summary>
        /// Is the machine running.
        /// </summary>
        private bool IsRunning;

        /// <summary>
        /// Is the machine executing under a synchronous call. This includes
        /// the methods CreateMachineAndExecute and SendEventAndExecute.
        /// </summary>
        internal bool IsInsideSynchronousCall;

        /// <summary>
        /// Is pop invoked in the current action.
        /// </summary>
        private bool IsPopInvoked;

        /// <summary>
        /// IsFast is set when the machine is declared with the Fast attribute.
        /// The Fast attribute can be used if the machine does not ignore/defer events,
        /// and does not use Receive actions
        /// Using it allows for asynchronous dequeues
        /// </summary>
        private bool IsFast;

        #endregion

        #region properties

        /// <summary>
        /// The logger installed to the P# runtime.
        /// </summary>
        protected ILogger Logger => base.Runtime.Logger;

        /// <summary>
        /// Gets the <see cref="Type"/> of the current state.
        /// </summary>
        protected internal Type CurrentState
        {
            get
            {
                if (this.StateStack.Count == 0)
                {
                    return null;
                }

                return this.StateStack.Peek().GetType();
            }
        }

        /// <summary>
        /// Gets the current action handler map.
        /// </summary>
        private Dictionary<Type, EventActionHandler> CurrentActionHandlerMap
        {
            get
            {
                if (this.ActionHandlerStack.Count == 0)
                {
                    return null;
                }

                return this.ActionHandlerStack.Peek();
            }
        }

        /// <summary>
        /// Gets the name of the current state.
        /// </summary>
        internal string CurrentStateName
        {
            get
            {
                return this.CurrentState == null
                    ? string.Empty
                    : $"{this.CurrentState.DeclaringType}.{StateGroup.GetQualifiedStateName(this.CurrentState)}";
            }
        }

        /// <summary>
        /// Gets the latest received <see cref="Event"/>, or null if
        /// no <see cref="Event"/> has been received.
        /// </summary>
        protected internal Event ReceivedEvent { get; private set; }

        /// <summary>
        /// User-defined hashed state of the machine. Override to improve the
        /// accuracy of liveness checking when state-caching is enabled.
        /// </summary>
        protected virtual int HashedState => 0;

        /// <summary>
        /// Unique id of the group of operations that is
        /// associated with the next operation.
        /// </summary>
        protected Guid OperationGroupId
        {
            get
            {
                return Info.OperationGroupId;
            }
            set
            {
                Info.OperationGroupId = value;
            }
        }

        #endregion

        #region constructors

        /// <summary>
        /// Static constructor.
        /// </summary>
        static Machine()
        {
            MachineStateCached = new ConcurrentDictionary<Type, bool>();
            StateTypeMap = new ConcurrentDictionary<Type, HashSet<Type>>();
            StateMap = new ConcurrentDictionary<Type, HashSet<MachineState>>();
            MachineActionMap = new ConcurrentDictionary<Type, Dictionary<string, MethodInfo>>();
        }

        /// <summary>
        /// Constructor.
        /// </summary>
        protected Machine()
<<<<<<< HEAD
        {            
=======
        {
            this.Inbox = new LinkedList<EventInfo>();
>>>>>>> 8a4d603e
            this.StateStack = new Stack<MachineState>();
            this.ActionHandlerStack = new Stack<Dictionary<Type, EventActionHandler>>();
            this.ActionMap = new Dictionary<string, CachedAction>();
            this.EventWaitHandlers = new List<EventWaitHandler>();

            this.IsRunning = true;
            this.IsInsideSynchronousCall = false;
            this.IsPopInvoked = false;
            this.IsFast = false;
            if (this.GetType().IsDefined(typeof(Fast), false))
            {
                this.IsFast = true;
                this.AsyncInbox = new BufferBlock<EventInfo>();
            }
            else
            {
                this.Inbox = new LinkedList<EventInfo>();
            }
        }

        #endregion

        #region P# user API

        /// <summary>
        /// Creates a new machine of the specified type and with the specified
        /// optional <see cref="Event"/>. This <see cref="Event"/> can only be
        /// used to access its payload, and cannot be handled.
        /// </summary>
        /// <param name="type">Type of the machine</param>
        /// <param name="e">Event</param>
        /// <returns>MachineId</returns>
        protected MachineId CreateMachine(Type type, Event e = null)
        {
            return base.Runtime.CreateMachine(type, null, e, this, null);
        }

        /// <summary>
        /// Creates a new machine of the specified type and name, and with the
        /// specified optional <see cref="Event"/>. This <see cref="Event"/> can
        /// only be used to access its payload, and cannot be handled.
        /// </summary>
        /// <param name="type">Type of the machine</param>
        /// <param name="friendlyName">Friendly machine name used for logging</param>
        /// <param name="e">Event</param>
        /// <returns>MachineId</returns>
        protected MachineId CreateMachine(Type type, string friendlyName, Event e = null)
        {
            return base.Runtime.CreateMachine(type, friendlyName, e, this, null);
        }

        /// <summary>
        /// Creates a new remote machine of the specified type and with the specified
        /// optional <see cref="Event"/>. This <see cref="Event"/> can only be used
        /// to access its payload, and cannot be handled.
        /// </summary>
        /// <param name="type">Type of the machine</param>
        /// <param name="endpoint">Endpoint</param>
        /// <param name="e">Event</param>
        /// <returns>MachineId</returns>
        protected MachineId CreateRemoteMachine(Type type, string endpoint, Event e = null)
        {
            return base.Runtime.CreateRemoteMachine(type, null, endpoint, e, this, null);
        }

        /// <summary>
        /// Creates a new remote machine of the specified type and name, and with the
        /// specified optional <see cref="Event"/>. This <see cref="Event"/> can only
        /// be used to access its payload, and cannot be handled.
        /// </summary>
        /// <param name="type">Type of the machine</param>
        /// <param name="friendlyName">Friendly machine name used for logging</param>
        /// <param name="endpoint">Endpoint</param>
        /// <param name="e">Event</param>
        /// <returns>MachineId</returns>
        protected MachineId CreateRemoteMachine(Type type, string friendlyName,
            string endpoint, Event e = null)
        {
            return base.Runtime.CreateRemoteMachine(type, friendlyName, endpoint, e, this, null);
        }

        /// <summary>
        /// Sends an asynchronous <see cref="Event"/> to a machine.
        /// </summary>
        /// <param name="mid">MachineId</param>
        /// <param name="e">Event</param>
        protected void Send(MachineId mid, Event e)
        {
            // If the target machine is null, then report an error and exit.
            this.Assert(mid != null, $"Machine '{base.Id}' is sending to a null machine.");
            // If the event is null, then report an error and exit.
            this.Assert(e != null, $"Machine '{base.Id}' is sending a null event.");
            base.Runtime.SendEvent(mid, e, this, null);
        }

        /// <summary>
        /// Sends an asynchronous <see cref="Event"/> to a remote machine.
        /// </summary>
        /// <param name="mid">MachineId</param>
        /// <param name="e">Event</param>
        protected void RemoteSend(MachineId mid, Event e)
        {
            // If the target machine is null, then report an error and exit.
            this.Assert(mid != null, $"Machine '{base.Id}' is sending to a null machine.");
            // If the event is null, then report an error and exit.
            this.Assert(e != null, $"Machine '{base.Id}' is sending a null event.");
            base.Runtime.SendEventRemotely(mid, e, this, null);
        }

        /// <summary>
        /// Invokes the specified monitor with the specified <see cref="Event"/>.
        /// </summary>
        /// <typeparam name="T">Type of the monitor</typeparam>
        /// <param name="e">Event</param>
        protected void Monitor<T>(Event e)
        {
            this.Monitor(typeof(T), e);
        }

        /// <summary>
        /// Invokes the specified monitor with the specified event.
        /// </summary>
        /// <param name="type">Type of the monitor</param>
        /// <param name="e">Event</param>
        protected void Monitor(Type type, Event e)
        {
            // If the event is null, then report an error and exit.
            this.Assert(e != null, $"Machine '{base.Id}' is sending a null event.");
            base.Runtime.Monitor(type, this, e);
        }

        /// <summary>
        /// Transitions the machine to the specified <see cref="MachineState"/>
        /// at the end of the current action.
        /// </summary>
        /// <typeparam name="S">Type of the state</typeparam>
        protected void Goto<S>() where S: MachineState
        {
#pragma warning disable 618
            Goto(typeof(S));
#pragma warning restore 618
        }

        /// <summary>
        /// Transitions the machine to the specified <see cref="MachineState"/>
        /// at the end of the current action. Deprecated in favor of Goto&lt;T&gt;().
        /// </summary>
        /// <param name="s">Type of the state</param>
        [Obsolete("Goto(typeof(T)) is deprecated; use Goto<T>() instead.")]
        protected void Goto(Type s)
        {
            this.Assert(!this.Info.IsHalted, $"Machine '{base.Id}' invoked Goto while halted.");
            // If the state is not a state of the machine, then report an error and exit.
            this.Assert(StateTypeMap[this.GetType()].Any(val
                => val.DeclaringType.Equals(s.DeclaringType) &&
                val.Name.Equals(s.Name)), $"Machine '{base.Id}' " +
                $"is trying to transition to non-existing state '{s.Name}'.");
            this.Raise(new GotoStateEvent(s));
        }

        /// <summary>
        /// Raises an <see cref="Event"/> internally at the end of the current action.
        /// </summary>
        /// <param name="e">Event</param>
        protected void Raise(Event e)
        {
            this.Assert(!this.Info.IsHalted, $"Machine '{base.Id}' invoked Raise while halted.");
            // If the event is null, then report an error and exit.
            this.Assert(e != null, $"Machine '{base.Id}' is raising a null event.");
            this.RaisedEvent = new EventInfo(e, new EventOriginInfo(
                base.Id, this.GetType().Name, StateGroup.GetQualifiedStateName(this.CurrentState)));
            base.Runtime.NotifyRaisedEvent(this, this.RaisedEvent, null);
        }

        /// <summary>
        /// Waits to receive an <see cref="Event"/> of the specified types.
        /// </summary>
        /// <param name="eventTypes">Event types</param>
        /// <returns>Event received</returns>
        protected internal Task<Event> Receive(params Type[] eventTypes)
        {
            this.Assert(!this.Info.IsHalted, $"Machine '{base.Id}' invoked Receive while halted.");
            base.Runtime.NotifyReceiveCalled(this);

            lock (this.Inbox)
            {
                this.ReceiveCompletionSource = new TaskCompletionSource<Event>();
                foreach (var type in eventTypes)
                {
                    this.EventWaitHandlers.Add(new EventWaitHandler(type));
                }
            }

            return this.WaitOnEvent();
        }

        /// <summary>
        /// Waits to receive an <see cref="Event"/> of the specified type
        /// that satisfies the specified predicate.
        /// </summary>
        /// <param name="eventType">Event type</param>
        /// <param name="predicate">Predicate</param>
        /// <returns>Event received</returns>
        protected internal Task<Event> Receive(Type eventType, Func<Event, bool> predicate)
        {
            this.Assert(!this.Info.IsHalted, $"Machine '{base.Id}' invoked Receive while halted.");
            base.Runtime.NotifyReceiveCalled(this);

            lock (this.Inbox)
            {
                this.ReceiveCompletionSource = new TaskCompletionSource<Event>();
                this.EventWaitHandlers.Add(new EventWaitHandler(eventType, predicate));
            }

            return this.WaitOnEvent();
        }

        /// <summary>
        /// Waits to receive an <see cref="Event"/> of the specified types
        /// that satisfy the specified predicates.
        /// </summary>
        /// <param name="events">Event types and predicates</param>
        /// <returns>Event received</returns>
        protected internal Task<Event> Receive(params Tuple<Type, Func<Event, bool>>[] events)
        {
            this.Assert(!this.Info.IsHalted, $"Machine '{base.Id}' invoked Receive while halted.");
            base.Runtime.NotifyReceiveCalled(this);

            lock (this.Inbox)
            {
                this.ReceiveCompletionSource = new TaskCompletionSource<Event>();
                foreach (var e in events)
                {
                    this.EventWaitHandlers.Add(new EventWaitHandler(e.Item1, e.Item2));
                }
            }

            return this.WaitOnEvent();
        }

        /// <summary>
        /// Pops the current <see cref="MachineState"/> from the state stack
        /// at the end of the current action.
        /// </summary>
        protected void Pop()
        {
            base.Runtime.NotifyPop(this);
            this.IsPopInvoked = true;
        }

        /// <summary>
        /// Returns a nondeterministic boolean choice, that can be
        /// controlled during analysis or testing.
        /// </summary>
        /// <returns>Boolean</returns>
        protected bool Random()
        {
            return base.Runtime.GetNondeterministicBooleanChoice(this, 2);
        }

        /// <summary>
        /// Returns a nondeterministic boolean choice, that can be
        /// controlled during analysis or testing. The value is used
        /// to generate a number in the range [0..maxValue), where 0
        /// triggers true.
        /// </summary>
        /// <param name="maxValue">Max value</param>
        /// <returns>Boolean</returns>
        protected bool Random(int maxValue)
        {
            return base.Runtime.GetNondeterministicBooleanChoice(this, maxValue);
        }

        /// <summary>
        /// Returns a fair nondeterministic boolean choice, that can be
        /// controlled during analysis or testing.
        /// </summary>
        /// <param name="callerMemberName">CallerMemberName</param>
        /// <param name="callerFilePath">CallerFilePath</param>
        /// <param name="callerLineNumber">CallerLineNumber</param>
        /// <returns>Boolean</returns>
        protected bool FairRandom(
            [CallerMemberName] string callerMemberName = "",
            [CallerFilePath] string callerFilePath = "",
            [CallerLineNumber] int callerLineNumber = 0)
        {
            var havocId = string.Format("{0}_{1}_{2}_{3}_{4}", base.Id.Name, this.CurrentStateName,
                callerMemberName, callerFilePath, callerLineNumber);
            return base.Runtime.GetFairNondeterministicBooleanChoice(this, havocId);
        }

        /// <summary>
        /// Returns a nondeterministic integer choice, that can be
        /// controlled during analysis or testing. The value is used
        /// to generate an integer in the range [0..maxValue).
        /// </summary>
        /// <param name="maxValue">Max value</param>
        /// <returns>Integer</returns>
        protected int RandomInteger(int maxValue)
        {
            return base.Runtime.GetNondeterministicIntegerChoice(this, maxValue);
        }

        /// <summary>
        /// Checks if the assertion holds, and if not it throws
        /// an <see cref="AssertionFailureException"/> exception.
        /// </summary>
        /// <param name="predicate">Predicate</param>
        protected void Assert(bool predicate)
        {
            base.Runtime.Assert(predicate);
        }

        /// <summary>
        /// Checks if the assertion holds, and if not it throws
        /// an <see cref="AssertionFailureException"/> exception.
        /// </summary>
        /// <param name="predicate">Predicate</param>
        /// <param name="s">Message</param>
        /// <param name="args">Message arguments</param>
        protected void Assert(bool predicate, string s, params object[] args)
        {
            base.Runtime.Assert(predicate, s, args);
        }

        #endregion

        #region inbox accessing

        /// <summary>
        /// Enqueues the specified <see cref="EventInfo"/>.
        /// </summary>
        /// <param name="eventInfo">EventInfo</param>
        /// <param name="runNewHandler">Run a new handler</param>
        internal void Enqueue(EventInfo eventInfo, ref bool runNewHandler)
        {
            if (this.Info.IsHalted)
            {
                return;
            }

<<<<<<< HEAD
            if (this.IsFast)
            {
                base.Runtime.Logger.OnEnqueue(this.Id, this.CurrentStateName, eventInfo.EventName);
                this.AsyncInbox.Post(eventInfo);
            }
            else
            {
                lock (this.Inbox)
                {                   
                    EventWaitHandler eventWaitHandler = this.EventWaitHandlers.FirstOrDefault(
                        val => val.EventType == eventInfo.EventType &&
                               val.Predicate(eventInfo.Event));
                    if (eventWaitHandler != null)
                    {
                        this.EventWaitHandlers.Clear();
                        base.Runtime.NotifyReceivedEvent(this, eventInfo);
                        this.ReceiveCompletionSource.SetResult(eventInfo.Event);
                        return;
                    }

                    base.Runtime.Logger.OnEnqueue(this.Id, this.CurrentStateName, eventInfo.EventName);
=======
                base.Runtime.Logger.OnEnqueue(this.Id, eventInfo.EventName);

                this.Inbox.AddLast(eventInfo);
>>>>>>> 8a4d603e

                    this.Inbox.AddLast(eventInfo);

                    if (eventInfo.Event.Assert >= 0)
                    {
                        var eventCount = this.Inbox.Count(val => val.EventType.Equals(eventInfo.EventType));
                        this.Assert(eventCount <= eventInfo.Event.Assert, "There are more than " +
                            $"{eventInfo.Event.Assert} instances of '{eventInfo.EventName}' " +
                            $"in the input queue of machine '{this}'");
                    }

                    if (eventInfo.Event.Assume >= 0)
                    {
                        var eventCount = this.Inbox.Count(val => val.EventType.Equals(eventInfo.EventType));
                        this.Assert(eventCount <= eventInfo.Event.Assume, "There are more than " +
                            $"{eventInfo.Event.Assume} instances of '{eventInfo.EventName}' " +
                            $"in the input queue of machine '{this}'");
                    }

                    if (!this.IsRunning && base.Runtime.CheckStartEventHandler(this))
                    {
                        this.IsRunning = true;
                        runNewHandler = true;
                    }
                }
            }
        }

      
        /// <summary>
        /// Dequeues the next available <see cref="EventInfo"/> from the
        /// inbox if there is one available, else returns null.
        /// </summary>
        /// <param name="checkOnly">Only check if event can get dequeued, do not modify inbox</param>
        /// <returns>EventInfo</returns>
        internal EventInfo TryDequeueEvent(bool checkOnly = false)
        {
            EventInfo nextAvailableEventInfo = null;

<<<<<<< HEAD
=======
            // Iterates through the events in the inbox.
>>>>>>> 8a4d603e
            var node = Inbox.First;
            while (node != null)
            {
                var nextNode = node.Next;
                var currentEventInfo = node.Value;
                if (currentEventInfo.EventType.IsGenericType)
                {
                    var genericTypeDefinition = currentEventInfo.EventType.GetGenericTypeDefinition();
                    var ignored = false;
                    foreach (var tup in this.CurrentActionHandlerMap)
                    {
                        if (!(tup.Value is IgnoreAction)) continue;
                        if (tup.Key.IsGenericType && tup.Key.GetGenericTypeDefinition().Equals(
                            genericTypeDefinition.GetGenericTypeDefinition()))
                        {
                            ignored = true;
                            break;
                        }
                    }

                    if (ignored)
                    {
                        if (!checkOnly)
                        {
<<<<<<< HEAD
                            Inbox.Remove(node);
                        }
=======
                            // Removes an ignored event.
                            Inbox.Remove(node);
                        }

>>>>>>> 8a4d603e
                        node = nextNode;
                        continue;
                    }
                }

                if (this.IsIgnored(currentEventInfo.EventType))
                {
                    if (!checkOnly)
                    {
<<<<<<< HEAD
                        Inbox.Remove(node);                        
                    }
=======
                        // Removes an ignored event.
                        Inbox.Remove(node);
                    }

>>>>>>> 8a4d603e
                    node = nextNode;
                    continue;
                }

<<<<<<< HEAD
=======
                // Skips a deferred event.
>>>>>>> 8a4d603e
                if (!this.IsDeferred(currentEventInfo.EventType))
                {
                    nextAvailableEventInfo = currentEventInfo;
                    if (!checkOnly)
                    {
                        Inbox.Remove(node);
                    }

                    break;
                }

                node = nextNode;
            }

            return nextAvailableEventInfo;
        }

        /// <summary>
        /// Returns the raised <see cref="EventInfo"/> if
        /// there is one available, else returns null.
        /// </summary>
        /// <returns>EventInfo</returns>
        private EventInfo TryGetRaisedEvent()
        {
            EventInfo raisedEventInfo = null;
            if (this.RaisedEvent != null)
            {
                raisedEventInfo = this.RaisedEvent;
                this.RaisedEvent = null;

                // Checks if the raised event is ignored.
                if (this.IsIgnored(raisedEventInfo.EventType))
                {
                    raisedEventInfo = null;
                }
            }

            return raisedEventInfo;
        }

        /// <summary>
        /// Returns the default <see cref="EventInfo"/>.
        /// </summary>
        /// <returns>EventInfo</returns>
        private EventInfo GetDefaultEvent()
        {
            base.Runtime.Logger.OnDefault(this.Id, this.CurrentStateName);
            return new EventInfo(new Default(), new EventOriginInfo(
                base.Id, this.GetType().Name, StateGroup.GetQualifiedStateName(this.CurrentState)));
        }

        #endregion

        #region event handling

        /// <summary>
        /// Runs the event handler. The handler terminates if there
        /// is no next event to process or if the machine is halted.
        /// </summary>
        /// <param name="returnEarly">Returns after handling just one event</param>
        internal async Task<bool> RunEventHandler(bool returnEarly = false)
        {
            if (this.Info.IsHalted)
            {                
                return true;
            }

            if (this.IsFast)
            {
                while (!this.Info.IsHalted)
                {
                    EventInfo nextEventInfo = this.TryGetRaisedEvent();
                    if(nextEventInfo == null)
                    {
                        // No default event handling here because we're 
                        // guaranteed an event to process following the await
                        nextEventInfo = await AsyncInbox.ReceiveAsync();
                        base.Runtime.NotifyDequeuedEvent(this, nextEventInfo);
                    }
                    else
                    {
                        base.Runtime.NotifyHandleRaisedEvent(this, nextEventInfo);
                    }

                    // Assigns the received event.
                    this.ReceivedEvent = nextEventInfo.Event;

                    // Handles next event.
                    await this.HandleEvent(nextEventInfo.Event);


                    // Return after handling the first event?
                    if (returnEarly)
                    {
                        return false;
                    }

                }
                return false;
            }
            else
            {
                bool completed = false;
                while (!this.Info.IsHalted && base.Runtime.IsRunning)
                {
                    var defaultHandling = false;
                    var dequeued = false;

                    // Try to get the raised event, if there is one. Raised events
                    // have priority over the events in the inbox.
                    EventInfo nextEventInfo = this.TryGetRaisedEvent();

                    if (nextEventInfo == null)
                    {
                        var hasDefaultHandler = HasDefaultHandler();
                        if (hasDefaultHandler)
                        {
                            base.Runtime.NotifyDefaultEventHandlerCheck(this);
                        }

                        lock (this.Inbox)
                        {
                            // Try to dequeue the next event, if there is one.
                            nextEventInfo = this.TryDequeueEvent();
                            dequeued = nextEventInfo != null;

                            if (nextEventInfo == null && hasDefaultHandler)
                            {
                                // Else, get the default event.
                                nextEventInfo = this.GetDefaultEvent();
                                defaultHandling = true;
                            }

                            if (nextEventInfo == null)
                            {
                                completed = true;
                                this.IsRunning = false;
                                break;
                            }
                        }
                    }

                    if (dequeued)
                    {
                        // Notifies the runtime for a new event to handle. This is only used
                        // during bug-finding and operation bounding, because the runtime has
                        // to schedule a machine when a new operation is dequeued.
                        base.Runtime.NotifyDequeuedEvent(this, nextEventInfo);
                    }
                    else if (defaultHandling)
                    {
                        // If the default event was handled, then notify the runtime.
                        // This is only used during bug-finding, because the runtime
                        // has to schedule a machine between default handlers.
                        base.Runtime.NotifyDefaultHandlerFired(this);
                    }
                    else
                    {
                        base.Runtime.NotifyHandleRaisedEvent(this, nextEventInfo);
                    }

                    // Assigns the received event.
                    this.ReceivedEvent = nextEventInfo.Event;

                    // Handles next event.
                    await this.HandleEvent(nextEventInfo.Event);


                    // Return after handling the first event?
                    if (returnEarly)
                    {
                        return false;
                    }
                }

                return completed;
            }
        }

        /// <summary>
        /// Handles the specified <see cref="Event"/>.
        /// </summary>
        /// <param name="e">Event to handle</param>
        private async Task HandleEvent(Event e)
        {
            base.Info.CurrentActionCalledTransitionStatement = false;

            while (true)
            {
                if (this.CurrentState == null)
                {
                    // If the stack of states is empty and the event
                    // is halt, then terminate the machine.
                    if (e.GetType().Equals(typeof(Halt)))
                    {
                        lock (this.Inbox)
                        {
                            this.Info.IsHalted = true;
                            base.Runtime.NotifyHalted(this, this.Inbox.Count);
                            this.CleanUpResources();
                        }

                        // Invoke user callback outside the lock.
                        this.OnHalt();

                        return;
                    }

                    // If the event cannot be handled then report an error and exit.
                    this.Assert(false, $"Machine '{base.Id}' received event " +
                        $"'{e.GetType().FullName}' that cannot be handled.");
                }

                // Checks if the event is a goto state event.
                if (e.GetType() == typeof(GotoStateEvent))
                {
                    Type targetState = (e as GotoStateEvent).State;
                    await this.GotoState(targetState, null);
                }
                // Checks if the event can trigger a goto state transition.
                else if (this.GotoTransitions.ContainsKey(e.GetType()))
                {
                    var transition = this.GotoTransitions[e.GetType()];
                    await this.GotoState(transition.TargetState, transition.Lambda);
                }
                else if (this.GotoTransitions.ContainsKey(typeof(WildCardEvent)))
                {
                    var transition = this.GotoTransitions[typeof(WildCardEvent)];
                    await this.GotoState(transition.TargetState, transition.Lambda);
                }
                // Checks if the event can trigger a push state transition.
                else if (this.PushTransitions.ContainsKey(e.GetType()))
                {
                    Type targetState = this.PushTransitions[e.GetType()].TargetState;
                    await this.PushState(targetState);
                }
                else if (this.PushTransitions.ContainsKey(typeof(WildCardEvent)))
                {
                    Type targetState = this.PushTransitions[typeof(WildCardEvent)].TargetState;
                    await this.PushState(targetState);
                }
                // Checks if the event can trigger an action.
                else if (this.CurrentActionHandlerMap.ContainsKey(e.GetType()) &&
                    this.CurrentActionHandlerMap[e.GetType()] is ActionBinding)
                {
                    var handler = this.CurrentActionHandlerMap[e.GetType()] as ActionBinding;
                    await this.Do(handler.Name);
                }
                else if (this.CurrentActionHandlerMap.ContainsKey(typeof(WildCardEvent))
                    && this.CurrentActionHandlerMap[typeof(WildCardEvent)] is ActionBinding)
                {
                    var handler = this.CurrentActionHandlerMap[typeof(WildCardEvent)] as ActionBinding;
                    await this.Do(handler.Name);
                }
                // If the current state cannot handle the event.
                else
                {
                    // The machine performs the on exit action of the current state.
                    await this.ExecuteCurrentStateOnExit(null);
                    if (this.Info.IsHalted)
                    {
                        return;
                    }

                    this.DoStatePop();
                    base.Runtime.Logger.OnPopUnhandledEvent(this.Id, e.GetType().FullName, this.CurrentStateName);
                    continue;
                }

                break;
            }
        }

        /// <summary>
        /// Invokes an action.
        /// </summary>
        /// <param name="actionName">Action name</param>
        private async Task Do(string actionName)
        {
            var cachedAction = this.ActionMap[actionName];
            base.Runtime.NotifyInvokedAction(this, cachedAction.MethodInfo, this.ReceivedEvent);
            await this.ExecuteAction(cachedAction);

            if (this.IsPopInvoked)
            {
                // Performs the state transition, if pop was invoked during the action.
                await this.PopState();
            }
        }

        /// <summary>
        /// Executes the on entry function of the current state.
        /// </summary>
        private async Task ExecuteCurrentStateOnEntry()
        {
            base.Runtime.NotifyEnteredState(this);

            CachedAction entryAction = null;
            if (this.StateStack.Peek().EntryAction != null)
            {
                entryAction = this.ActionMap[this.StateStack.Peek().EntryAction];
            }

            // Invokes the entry action of the new state,
            // if there is one available.
            if (entryAction != null)
            {
                base.Runtime.NotifyInvokedAction(this, entryAction.MethodInfo, this.ReceivedEvent);
                await this.ExecuteAction(entryAction);
            }

            if (this.IsPopInvoked)
            {
                // Performs the state transition, if pop was invoked during the action.
                await this.PopState();
            }
        }

        /// <summary>
        /// Executes the on exit function of the current state.
        /// </summary>
        /// <param name="eventHandlerExitActionName">Action name</param>
        private async Task ExecuteCurrentStateOnExit(string eventHandlerExitActionName)
        {
            base.Runtime.NotifyExitedState(this);

            CachedAction exitAction = null;
            if (this.StateStack.Peek().ExitAction != null)
            {
                exitAction = this.ActionMap[this.StateStack.Peek().ExitAction];
            }

            base.Info.IsInsideOnExit = true;

            // Invokes the exit action of the current state,
            // if there is one available.
            if (exitAction != null)
            {
                base.Runtime.NotifyInvokedAction(this, exitAction.MethodInfo, this.ReceivedEvent);
                await this.ExecuteAction(exitAction);
            }

            // Invokes the exit action of the event handler,
            // if there is one available.
            if (eventHandlerExitActionName != null)
            {
                CachedAction eventHandlerExitAction = this.ActionMap[eventHandlerExitActionName];
                base.Runtime.NotifyInvokedAction(this, eventHandlerExitAction.MethodInfo, this.ReceivedEvent);
                await this.ExecuteAction(eventHandlerExitAction);
            }

            base.Info.IsInsideOnExit = false;
        }

        /// <summary>
        /// An exception filter that calls OnFailure, which can choose to fast-fail the app
        /// to get a full dump.
        /// </summary>
        /// <param name="ex">The exception being tested</param>
        /// <param name="action">The machine action being executed when the failure occurred</param>
        /// <returns></returns>
        private bool InvokeOnFailureExceptionFilter(CachedAction action, Exception ex)
        {
            // This is called within the exception filter so the stack has not yet been unwound.
            // If OnFailure does not fail-fast, return false to process the exception normally.
            base.Runtime.RaiseOnFailureEvent(new MachineActionExceptionFilterException(action.MethodInfo.Name, ex));
            return false;
        }

        /// <summary>
        /// Executes the specified action.
        /// </summary>
        /// <param name="cachedAction">The cached methodInfo and corresponding delegate</param>
        private async Task ExecuteAction(CachedAction cachedAction)
        {
            try
            {
                if (cachedAction.IsAsync)
                {
                    // We have no reliable stack for awaited operations.
                    await cachedAction.ExecuteAsync();
                }
                else
                {
                    // Use an exception filter to call OnFailure before the stack has been unwound.
                    try
                    {
                        cachedAction.Execute();
                    }
                    catch (Exception ex) when (InvokeOnFailureExceptionFilter(cachedAction, ex))
                    {
                        // If InvokeOnFailureExceptionFilter does not fail-fast, it returns
                        // false to process the exception normally.
                    }
                }
            }
            catch (Exception ex)
            {
                this.Info.IsHalted = true;

                Exception innerException = ex;
                while (innerException is TargetInvocationException)
                {
                    innerException = innerException.InnerException;
                }

                if (innerException is AggregateException)
                {
                    innerException = innerException.InnerException;
                }

                if (innerException is ExecutionCanceledException)
                {
                    IO.Debug.WriteLine("<Exception> ExecutionCanceledException was " +
                        $"thrown from Machine '{base.Id}'.");
                }
                else if (innerException is TaskSchedulerException)
                {
                    IO.Debug.WriteLine("<Exception> TaskSchedulerException was " +
                        $"thrown from Machine '{base.Id}'.");
                }
                else
                {
                    // Reports the unhandled exception.
                    this.ReportUnhandledException(innerException, cachedAction.MethodInfo.Name);
                }
            }
        }

        /// <summary>
        /// Performs a goto transition to the specified state.
        /// </summary>
        /// <param name="s">Type of the state</param>
        /// <param name="onExitActionName">Action name</param>
        private async Task GotoState(Type s, string onExitActionName)
        {
            // The machine performs the on exit action of the current state.
            await this.ExecuteCurrentStateOnExit(onExitActionName);
            if (this.Info.IsHalted)
            {
                return;
            }

            this.DoStatePop();

            var nextState = StateMap[this.GetType()].First(val
                => val.GetType().Equals(s));

            // The machine transitions to the new state.
            this.DoStatePush(nextState);

            // The machine performs the on entry action of the new state.
            await this.ExecuteCurrentStateOnEntry();
        }

        /// <summary>
        /// Performs a push transition to the specified state.
        /// </summary>
        /// <param name="s">Type of the state</param>
        private async Task PushState(Type s)
        {
            base.Runtime.Logger.OnPush(this.Id, this.CurrentStateName, s.FullName);

            var nextState = StateMap[this.GetType()].First(val => val.GetType().Equals(s));
            this.DoStatePush(nextState);

            // The machine performs the on entry statements of the new state.
            await this.ExecuteCurrentStateOnEntry();
        }

        /// <summary>
        /// Performs a pop transition from the current state.
        /// </summary>
        private async Task PopState()
        {
            this.IsPopInvoked = false;
            var prevStateName = this.CurrentStateName;

            // The machine performs the on exit action of the current state.
            await this.ExecuteCurrentStateOnExit(null);
            if (this.Info.IsHalted)
            {
                return;
            }

            this.DoStatePop();
            base.Runtime.Logger.OnPop(this.Id, prevStateName, this.CurrentStateName);

            // Watch out for an extra pop.
            this.Assert(this.CurrentState != null, $"Machine '{base.Id}' popped with no matching push.");
        }

        /// <summary>
        /// Configures the state transitions of the machine
        /// when a state is pushed on to the stack.
        /// </summary>
        /// <param name="state">State that is to be pushed on to the top of the stack</param>
        private void DoStatePush(MachineState state)
        {
            this.GotoTransitions = state.GotoTransitions;
            this.PushTransitions = state.PushTransitions;

            // Gets existing map for actions.
            var eventHandlerMap = this.CurrentActionHandlerMap == null ?
                new Dictionary<Type, EventActionHandler>() :
                new Dictionary<Type, EventActionHandler>(this.CurrentActionHandlerMap);

            // Updates the map with defer annotations.
            foreach (var deferredEvent in state.DeferredEvents)
            {
                if (deferredEvent.Equals(typeof(WildCardEvent)))
                {
                    eventHandlerMap.Clear();
                    eventHandlerMap[deferredEvent] = new DeferAction();
                    break;
                }

                eventHandlerMap[deferredEvent] = new DeferAction();
            }

            // Updates the map with actions.
            foreach (var actionBinding in state.ActionBindings)
            {
                if (actionBinding.Key.Equals(typeof(WildCardEvent)))
                {
                    eventHandlerMap.Clear();
                    eventHandlerMap[actionBinding.Key] = actionBinding.Value;
                    break;
                }

                eventHandlerMap[actionBinding.Key] = actionBinding.Value;
            }

            // Updates the map with ignores.
            foreach (var ignoreEvent in state.IgnoredEvents)
            {
                if (ignoreEvent.Equals(typeof(WildCardEvent)))
                {
                    eventHandlerMap.Clear();
                    eventHandlerMap[ignoreEvent] = new IgnoreAction();
                    break;
                }

                eventHandlerMap[ignoreEvent] = new IgnoreAction();
            }

            // Removes the ones on which transitions are defined.
            foreach (var eventType in this.GotoTransitions.Keys.Union(this.PushTransitions.Keys))
            {
                if (eventType.Equals(typeof(WildCardEvent)))
                {
                    eventHandlerMap.Clear();
                    break;
                }

                eventHandlerMap.Remove(eventType);
            }

            this.StateStack.Push(state);
            this.ActionHandlerStack.Push(eventHandlerMap);
        }

        /// <summary>
        /// Configures the state transitions of the machine
        /// when a state is popped.
        /// </summary>
        private void DoStatePop()
        {
            this.StateStack.Pop();
            this.ActionHandlerStack.Pop();

            if (this.StateStack.Count > 0)
            {
                this.GotoTransitions = this.StateStack.Peek().GotoTransitions;
                this.PushTransitions = this.StateStack.Peek().PushTransitions;
            }
            else
            {
                this.GotoTransitions = null;
                this.PushTransitions = null;
            }
        }

        /// <summary>
        /// Waits for an event to arrive.
        /// </summary>
        /// <returns>Event received</returns>
        private Task<Event> WaitOnEvent()
        {
<<<<<<< HEAD
            this.Assert(this.IsFast == false, "Machine '{0}' marked with the Fast attribute " +
                "performed a Receive action in state '{1}'.", this.Id, this.CurrentState);
            
=======
            // Dequeues the first event that the machine waits
            // to receive, if there is one in the inbox.
>>>>>>> 8a4d603e
            EventInfo eventInfoInInbox = null;
            lock (this.Inbox)
            {
                var node = this.Inbox.First;
                while (node != null)
                {
                    var nextNode = node.Next;
                    var currentEventInfo = node.Value;

                    EventWaitHandler eventWaitHandler = this.EventWaitHandlers.FirstOrDefault(
                        val => val.EventType == currentEventInfo.EventType &&
                               val.Predicate(currentEventInfo.Event));

                    if (eventWaitHandler != null)
                    {
                        base.Runtime.Logger.OnReceive(this.Id, this.CurrentStateName, currentEventInfo.EventName, wasBlocked: false);

                        this.EventWaitHandlers.Clear();
                        this.ReceiveCompletionSource.SetResult(currentEventInfo.Event);
                        eventInfoInInbox = currentEventInfo;
                        this.Inbox.Remove(node);
                        break;
                    }

                    node = nextNode;
                }
            }

            base.Runtime.NotifyWaitEvents(this, eventInfoInInbox);

            return this.ReceiveCompletionSource.Task;
        }

        /// <summary>
        /// Checks if the machine ignores the specified event.
        /// </summary>
        /// <param name="e">Event type</param>
        /// <returns>Boolean</returns>
        private bool IsIgnored(Type e)
        {
            // If a transition is defined, then the event is not ignored.
            if (this.GotoTransitions.ContainsKey(e) || this.PushTransitions.ContainsKey(e) ||
                this.GotoTransitions.ContainsKey(typeof(WildCardEvent)) ||
                this.PushTransitions.ContainsKey(typeof(WildCardEvent)))
            {
                return false;
            }

            if (this.CurrentActionHandlerMap.ContainsKey(e))
            {
                return this.CurrentActionHandlerMap[e] is IgnoreAction;
            }

            if (this.CurrentActionHandlerMap.ContainsKey(typeof(WildCardEvent)) &&
                this.CurrentActionHandlerMap[typeof(WildCardEvent)] is IgnoreAction)
            {
                return true;
            }

            return false;
        }

        /// <summary>
        /// Checks if the machine defers the specified event.
        /// </summary>
        /// <param name="e">Event type</param>
        /// <returns>Boolean</returns>
        private bool IsDeferred(Type e)
        {
            // if transition is defined, then no
            if (this.GotoTransitions.ContainsKey(e) || this.PushTransitions.ContainsKey(e) ||
                this.GotoTransitions.ContainsKey(typeof(WildCardEvent)) ||
                this.PushTransitions.ContainsKey(typeof(WildCardEvent)))
            {
                return false;
            }

            if (this.CurrentActionHandlerMap.ContainsKey(e))
            {
                return this.CurrentActionHandlerMap[e] is DeferAction;
            }

            if (this.CurrentActionHandlerMap.ContainsKey(typeof(WildCardEvent)) &&
                this.CurrentActionHandlerMap[typeof(WildCardEvent)] is DeferAction)
            {
                return true;
            }

            return false;
        }

        /// <summary>
        /// Checks if the machine has a default handler.
        /// </summary>
        /// <returns></returns>
        private bool HasDefaultHandler()
        {
            return this.CurrentActionHandlerMap.ContainsKey(typeof(Default)) ||
                this.GotoTransitions.ContainsKey(typeof(Default)) ||
                this.PushTransitions.ContainsKey(typeof(Default));
        }

        #endregion

        #region state caching

        /// <summary>
        /// Returns the cached state of this machine.
        /// </summary>
        /// <returns>Hash value</returns>
        internal int GetCachedState()
        {
            unchecked
            {
                var hash = 19;

                hash = hash * 31 + this.GetType().GetHashCode();
                hash = hash * 31 + base.Id.Value.GetHashCode();
                hash = hash * 31 + this.IsRunning.GetHashCode();

                hash = hash * 31 + this.Info.IsHalted.GetHashCode();
                hash = hash * 31 + this.Info.ProgramCounter;

                if (this.Runtime.Configuration.EnableUserDefinedStateHashing)
                {
                    // Adds the user-defined hashed machine state.
                    hash = hash * 31 + HashedState;
                }

                foreach (var state in this.StateStack)
                {
                    hash = hash * 31 + state.GetType().GetHashCode();
                }

                foreach (var e in this.Inbox)
                {
                    hash = hash * 31 + e.EventType.GetHashCode();
                    if (this.Runtime.Configuration.EnableUserDefinedStateHashing)
                    {
                        // Adds the user-defined hashed event state.
                        hash = hash * 31 + e.Event.HashedState;
                    }
                }

                return hash;
            }
        }

        #endregion

        #region initialization

        /// <summary>
        /// Transitions to the start state, and executes the
        /// entry action, if there is any.
        /// </summary>
        /// <param name="e">Event</param>
        internal Task GotoStartState(Event e)
        {
            this.ReceivedEvent = e;
            return this.ExecuteCurrentStateOnEntry();
        }

        /// <summary>
        /// Initializes information about the states of the machine.
        /// </summary>
        internal void InitializeStateInformation()
        {
            Type machineType = this.GetType();

            if (MachineStateCached.TryAdd(machineType, false))
            {
                // Caches the available state types for this machine type.
                if (StateTypeMap.TryAdd(machineType, new HashSet<Type>()))
                {
                    Type baseType = machineType;
                    while (baseType != typeof(Machine))
                    {
                        foreach (var s in baseType.GetNestedTypes(BindingFlags.Instance |
                            BindingFlags.NonPublic | BindingFlags.Public |
                            BindingFlags.DeclaredOnly))
                        {
                            this.ExtractStateTypes(s);
                        }

                        baseType = baseType.BaseType;
                    }
                }

                // Caches the available state instances for this machine type.
                if (StateMap.TryAdd(machineType, new HashSet<MachineState>()))
                {
                    foreach (var type in StateTypeMap[machineType])
                    {
                        Type stateType = type;
                        if (type.IsAbstract)
                        {
                            continue;
                        }

                        if (type.IsGenericType)
                        {
                            // If the state type is generic (only possible if inherited by a
                            // generic machine declaration), then iterate through the base
                            // machine classes to identify the runtime generic type, and use
                            // it to instantiate the runtime state type. This type can be
                            // then used to create the state constructor.
                            Type declaringType = this.GetType();
                            while (!declaringType.IsGenericType ||
                                !type.DeclaringType.FullName.Equals(declaringType.FullName.Substring(
                                0, declaringType.FullName.IndexOf('['))))
                            {
                                declaringType = declaringType.BaseType;
                            }

                            if (declaringType.IsGenericType)
                            {
                                stateType = type.MakeGenericType(declaringType.GetGenericArguments());
                            }
                        }

                        ConstructorInfo constructor = stateType.GetConstructor(Type.EmptyTypes);
                        var lambda = Expression.Lambda<Func<MachineState>>(
                            Expression.New(constructor)).Compile();
                        MachineState state = lambda();

                        try
                        {
                            state.InitializeState();
                        }
                        catch (InvalidOperationException ex)
                        {
                            this.Assert(false, $"Machine '{base.Id}' {ex.Message} in state '{state}'.");
                        }
                        bool fastInconsistent = this.IsFast && (state.IgnoredEvents.Count > 0 || state.DeferredEvents.Count > 0);
                        this.Assert(fastInconsistent == false, $"Machine '{this.Id}' marked with the" +
                            $" Fast attribute defered/ignored events in state '{state}'.");
                        StateMap[machineType].Add(state);
                    }
                }

                // Caches the actions declarations for this machine type.
                if (MachineActionMap.TryAdd(machineType, new Dictionary<string, MethodInfo>()))
                {
                    foreach (var state in StateMap[machineType])
                    {
                        if (state.EntryAction != null &&
                            !MachineActionMap[machineType].ContainsKey(state.EntryAction))
                        {
                            MachineActionMap[machineType].Add(state.EntryAction,
                                this.GetActionWithName(state.EntryAction));
                        }

                        if (state.ExitAction != null &&
                            !MachineActionMap[machineType].ContainsKey(state.ExitAction))
                        {
                            MachineActionMap[machineType].Add(state.ExitAction,
                                this.GetActionWithName(state.ExitAction));
                        }

                        foreach (var transition in state.GotoTransitions)
                        {
                            if (transition.Value.Lambda != null &&
                                !MachineActionMap[machineType].ContainsKey(transition.Value.Lambda))
                            {
                                MachineActionMap[machineType].Add(transition.Value.Lambda,
                                    this.GetActionWithName(transition.Value.Lambda));
                            }
                        }

                        foreach (var action in state.ActionBindings)
                        {
                            if (!MachineActionMap[machineType].ContainsKey(action.Value.Name))
                            {
                                MachineActionMap[machineType].Add(action.Value.Name,
                                    this.GetActionWithName(action.Value.Name));
                            }
                        }
                    }
                }

                // Cache completed.
                lock(MachineStateCached)
                {
                    MachineStateCached[machineType] = true;
                    System.Threading.Monitor.PulseAll(MachineStateCached);
                }
            }
            else if (!MachineStateCached[machineType])
            {
                lock (MachineStateCached)
                {
                    while (!MachineStateCached[machineType])
                    {
                        System.Threading.Monitor.Wait(MachineStateCached);
                    }
                }
            }

            // Populates the map of actions for this machine instance.
            foreach (var kvp in MachineActionMap[machineType])
            {
                this.ActionMap.Add(kvp.Key, new CachedAction(kvp.Value, this));
            }

            var initialStates = StateMap[machineType].Where(state => state.IsStart).ToList();
            this.Assert(initialStates.Count != 0, $"Machine '{base.Id}' must declare a start state.");
            this.Assert(initialStates.Count == 1, $"Machine '{base.Id}' " +
                "can not declare more than one start states.");

            this.DoStatePush(initialStates.Single());

            this.AssertStateValidity();
        }

        #endregion

        #region utilities

        /// <summary>
        /// Returns the names of the events that the machine
        /// is waiting to receive. This is not thread safe.
        /// </summary>
        /// <returns>string</returns>
        internal string GetEventWaitHandlerNames()
        {
            string events = "";
            foreach (var ewh in this.EventWaitHandlers)
            {
                events += " '" + ewh.EventType.FullName + "'";
            }

            return events;
        }

        /// <summary>
        /// Returns the type of the state at the specified state
        /// stack index, if there is one.
        /// </summary>
        /// <param name="index">State stack index</param>
        /// <returns>Type</returns>
        internal Type GetStateTypeAtStackIndex(int index)
        {
            return this.StateStack.ElementAtOrDefault(index)?.GetType();
        }

        /// <summary>
        /// Processes a type, looking for machine states.
        /// </summary>
        /// <param name="type">Type</param>
        private void ExtractStateTypes(Type type)
        {
            Stack<Type> stack = new Stack<Type>();
            stack.Push(type);

            while (stack.Count > 0)
            {
                Type nextType = stack.Pop();

                if (nextType.IsClass && nextType.IsSubclassOf(typeof(MachineState)))
                {
                    StateTypeMap[this.GetType()].Add(nextType);
                }
                else if (nextType.IsClass && nextType.IsSubclassOf(typeof(StateGroup)))
                {
                    // Adds the contents of the group of states to the stack.
                    foreach (var t in nextType.GetNestedTypes(BindingFlags.Instance |
                        BindingFlags.NonPublic | BindingFlags.Public |
                        BindingFlags.DeclaredOnly))
                    {
                        this.Assert(t.IsSubclassOf(typeof(StateGroup)) ||
                            t.IsSubclassOf(typeof(MachineState)), $"'{t.Name}' " +
                            $"is neither a group of states nor a state.");
                        stack.Push(t);
                    }
                }
            }
        }

        /// <summary>
        /// Returns the action with the specified name.
        /// </summary>
        /// <param name="actionName">Action name</param>
        /// <returns>MethodInfo</returns>
        private MethodInfo GetActionWithName(string actionName)
        {
            MethodInfo method = null;
            Type machineType = this.GetType();

            do
            {
                method = machineType.GetMethod(actionName,
                    BindingFlags.Public | BindingFlags.NonPublic |
                    BindingFlags.Instance | BindingFlags.FlattenHierarchy,
                    Type.DefaultBinder, new Type[0], null);
                machineType = machineType.BaseType;
            }
            while (method == null && machineType != typeof(Machine));

            this.Assert(method != null, "Cannot detect action declaration '{0}' " +
                "in machine '{1}'.", actionName, this.GetType().Name);
            this.Assert(method.GetParameters().Length == 0, "Action '{0}' in machine " +
                "'{1}' must have 0 formal parameters.", method.Name, this.GetType().Name);

            if (method.GetCustomAttribute(typeof(AsyncStateMachineAttribute)) != null)
            {
                this.Assert(method.ReturnType == typeof(Task), "Async action '{0}' in machine " +
                    "'{1}' must have 'Task' return type.", method.Name, this.GetType().Name);
            }
            else
            {
                this.Assert(method.ReturnType == typeof(void), "Action '{0}' in machine " +
                    "'{1}' must have 'void' return type.", method.Name, this.GetType().Name);
            }

            return method;
        }

        #endregion

        #region code coverage methods

        /// <summary>
        /// Returns the set of all states in the machine
        /// (for code coverage).
        /// </summary>
        /// <returns>Set of all states in the machine</returns>
        internal override HashSet<string> GetAllStates()
        {
            this.Assert(StateMap.ContainsKey(this.GetType()),
                $"Machine '{base.Id}' hasn't populated its states yet.");

            var allStates = new HashSet<string>();
            foreach (var state in StateMap[this.GetType()])
            {
                allStates.Add(StateGroup.GetQualifiedStateName(state.GetType()));
            }

            return allStates;
        }

        /// <summary>
        /// Returns the set of all (states, registered event) pairs in the machine
        /// (for code coverage).
        /// </summary>
        /// <returns>Set of all (states, registered event) pairs in the machine</returns>
        internal override HashSet<Tuple<string, string>> GetAllStateEventPairs()
        {
            this.Assert(StateMap.ContainsKey(this.GetType()),
                $"Machine '{base.Id}' hasn't populated its states yet.");

            var pairs = new HashSet<Tuple<string, string>>();
            foreach (var state in StateMap[this.GetType()])
            {
                foreach (var binding in state.ActionBindings)
                {
                    pairs.Add(Tuple.Create(StateGroup.GetQualifiedStateName(state.GetType()), binding.Key.Name));
                }

                foreach (var transition in state.GotoTransitions)
                {
                    pairs.Add(Tuple.Create(StateGroup.GetQualifiedStateName(state.GetType()), transition.Key.Name));
                }

                foreach (var pushtransition in state.PushTransitions)
                {
                    pairs.Add(Tuple.Create(StateGroup.GetQualifiedStateName(state.GetType()), pushtransition.Key.Name));
                }
            }

            return pairs;
        }

        #endregion

        #region error checking

        /// <summary>
        /// Check machine for state related errors.
        /// </summary>
        private void AssertStateValidity()
        {
            this.Assert(StateTypeMap[this.GetType()].Count > 0, $"Machine '{base.Id}' " +
                "must have one or more states.");
            this.Assert(this.StateStack.Peek() != null, $"Machine '{base.Id}' " +
                "must not have a null current state.");
        }

        /// <summary>
        /// Wraps the unhandled exception inside an <see cref="AssertionFailureException"/>
        /// exception, and throws it to the user.
        /// </summary>
        /// <param name="ex">Exception</param>
        /// <param name="actionName">Action name</param>
        private void ReportUnhandledException(Exception ex, string actionName)
        {
            string state = "<unknown>";
            if (this.CurrentState != null)
            {
                state = this.CurrentStateName;
            }

            base.Runtime.WrapAndThrowException(ex, $"Exception '{ex.GetType()}' was thrown " +
                $"in machine '{base.Id}', state '{state}', action '{actionName}', " +
                $"'{ex.Source}':\n" +
                $"   {ex.Message}\n" +
                $"The stack trace is:\n{ex.StackTrace}");
        }

        #endregion

        #region cleanup methods

        /// <summary>
        /// Resets the static caches.
        /// </summary>
        internal static void ResetCaches()
        {
            StateTypeMap.Clear();
            StateMap.Clear();
            MachineActionMap.Clear();
        }

        /// <summary>
        /// Cleans up resources at machine termination.
        /// </summary>
        private void CleanUpResources()
        {
            this.Inbox.Clear();
            this.EventWaitHandlers.Clear();
            this.ReceivedEvent = null;
        }

        /// <summary>
        /// User callback when a machine halts.
        /// </summary>
        protected virtual void OnHalt() { }

        #endregion
    }
}<|MERGE_RESOLUTION|>--- conflicted
+++ resolved
@@ -93,15 +93,12 @@
         /// queued here. Events are dequeued to be processed.
         /// </summary>
         private LinkedList<EventInfo> Inbox;
-<<<<<<< HEAD
 
         /// <summary>
         /// Inbox supporting asynchronous dequeues
         /// Used if the machine has the "Fast" attribute
         /// </summary>
         private BufferBlock<EventInfo> AsyncInbox;
-=======
->>>>>>> 8a4d603e
 
         /// <summary>
         /// Gets the raised event. If no event has been raised
@@ -249,12 +246,7 @@
         /// Constructor.
         /// </summary>
         protected Machine()
-<<<<<<< HEAD
         {            
-=======
-        {
-            this.Inbox = new LinkedList<EventInfo>();
->>>>>>> 8a4d603e
             this.StateStack = new Stack<MachineState>();
             this.ActionHandlerStack = new Stack<Dictionary<Type, EventActionHandler>>();
             this.ActionMap = new Dictionary<string, CachedAction>();
@@ -596,10 +588,9 @@
                 return;
             }
 
-<<<<<<< HEAD
             if (this.IsFast)
             {
-                base.Runtime.Logger.OnEnqueue(this.Id, this.CurrentStateName, eventInfo.EventName);
+                base.Runtime.Logger.OnEnqueue(this.Id, eventInfo.EventName);
                 this.AsyncInbox.Post(eventInfo);
             }
             else
@@ -617,14 +608,9 @@
                         return;
                     }
 
-                    base.Runtime.Logger.OnEnqueue(this.Id, this.CurrentStateName, eventInfo.EventName);
-=======
                 base.Runtime.Logger.OnEnqueue(this.Id, eventInfo.EventName);
 
                 this.Inbox.AddLast(eventInfo);
->>>>>>> 8a4d603e
-
-                    this.Inbox.AddLast(eventInfo);
 
                     if (eventInfo.Event.Assert >= 0)
                     {
@@ -651,7 +637,6 @@
             }
         }
 
-      
         /// <summary>
         /// Dequeues the next available <see cref="EventInfo"/> from the
         /// inbox if there is one available, else returns null.
@@ -662,10 +647,7 @@
         {
             EventInfo nextAvailableEventInfo = null;
 
-<<<<<<< HEAD
-=======
             // Iterates through the events in the inbox.
->>>>>>> 8a4d603e
             var node = Inbox.First;
             while (node != null)
             {
@@ -690,15 +672,10 @@
                     {
                         if (!checkOnly)
                         {
-<<<<<<< HEAD
-                            Inbox.Remove(node);
-                        }
-=======
                             // Removes an ignored event.
                             Inbox.Remove(node);
                         }
 
->>>>>>> 8a4d603e
                         node = nextNode;
                         continue;
                     }
@@ -708,23 +685,15 @@
                 {
                     if (!checkOnly)
                     {
-<<<<<<< HEAD
-                        Inbox.Remove(node);                        
-                    }
-=======
                         // Removes an ignored event.
                         Inbox.Remove(node);
                     }
 
->>>>>>> 8a4d603e
                     node = nextNode;
                     continue;
                 }
 
-<<<<<<< HEAD
-=======
                 // Skips a deferred event.
->>>>>>> 8a4d603e
                 if (!this.IsDeferred(currentEventInfo.EventType))
                 {
                     nextAvailableEventInfo = currentEventInfo;
@@ -1314,14 +1283,12 @@
         /// <returns>Event received</returns>
         private Task<Event> WaitOnEvent()
         {
-<<<<<<< HEAD
+        
             this.Assert(this.IsFast == false, "Machine '{0}' marked with the Fast attribute " +
                 "performed a Receive action in state '{1}'.", this.Id, this.CurrentState);
-            
-=======
+
             // Dequeues the first event that the machine waits
             // to receive, if there is one in the inbox.
->>>>>>> 8a4d603e
             EventInfo eventInfoInInbox = null;
             lock (this.Inbox)
             {
