﻿//-----------------------------------------------------------------------
// <copyright file="Machine.cs">
//      Copyright (c) Microsoft Corporation. All rights reserved.
//
//      THE SOFTWARE IS PROVIDED "AS IS", WITHOUT WARRANTY OF ANY KIND,
//      EXPRESS OR IMPLIED, INCLUDING BUT NOT LIMITED TO THE WARRANTIES OF
//      MERCHANTABILITY, FITNESS FOR A PARTICULAR PURPOSE AND NONINFRINGEMENT.
//      IN NO EVENT SHALL THE AUTHORS OR COPYRIGHT HOLDERS BE LIABLE FOR ANY
//      CLAIM, DAMAGES OR OTHER LIABILITY, WHETHER IN AN ACTION OF CONTRACT,
//      TORT OR OTHERWISE, ARISING FROM, OUT OF OR IN CONNECTION WITH THE
//      SOFTWARE OR THE USE OR OTHER DEALINGS IN THE SOFTWARE.
// </copyright>
//-----------------------------------------------------------------------

using System;
using System.Collections.Concurrent;
using System.Collections.Generic;
using System.Linq;
using System.Linq.Expressions;
using System.Reflection;
using System.Runtime.CompilerServices;
using System.Threading.Tasks;

using Microsoft.PSharp.IO;

namespace Microsoft.PSharp
{
    /// <summary>
    /// Abstract class representing a state-machine.
    /// </summary>
    public abstract class Machine : AbstractMachine
    {
        #region static fields

        /// <summary>
        /// Is the machine state cached yet?
        /// </summary>
        private static ConcurrentDictionary<Type, bool> MachineStateCached;

        /// <summary>
        /// Map from machine types to a set of all
        /// possible states types.
        /// </summary>
        private static ConcurrentDictionary<Type, HashSet<Type>> StateTypeMap;

        /// <summary>
        /// Map from machine types to a set of all
        /// available states.
        /// </summary>
        protected static ConcurrentDictionary<Type, HashSet<MachineState>> StateMap;

        /// <summary>
        /// Map from machine types to a set of all
        /// available actions.
        /// </summary>
        private static ConcurrentDictionary<Type, Dictionary<string, MethodInfo>> MachineActionMap;

        #endregion

        #region fields

        /// <summary>
        /// A stack of machine states. The state on the top of
        /// the stack represents the current state.
        /// </summary>
        internal Stack<MachineState> StateStack;

        /// <summary>
        /// A stack of maps that determine event handling action for
        /// each event type. These maps do not keep transition handlers.
        /// This stack has always the same height as StateStack.
        /// </summary>
        private Stack<Dictionary<Type, EventActionHandler>> ActionHandlerStack;

        /// <summary>
        /// Dictionary containing all the current goto state transitions.
        /// </summary>
        internal Dictionary<Type, GotoStateTransition> GotoTransitions;

        /// <summary>
        /// Dictionary containing all the current push state transitions.
        /// </summary>
        internal Dictionary<Type, PushStateTransition> PushTransitions;

        /// <summary>
        /// Map from action names to actions.
        /// </summary>
        private Dictionary<string, CachedAction> ActionMap;

        /// <summary>
        /// Inbox of the state-machine. Incoming events are
        /// queued here. Events are dequeued to be processed.
        /// </summary>
        internal LinkedList<EventInfo> Inbox;

        /// <summary>
        /// Gets the raised event. If no event has been raised
        /// this will return null.
        /// </summary>
        private EventInfo RaisedEvent;

        /// <summary>
        /// A list of event wait handlers. They denote the types of events that
        /// the machine is currently waiting to arrive. Each handler contains an
        /// optional predicate and an optional action. If the predicate evaluates
        /// to false, then the received event is deferred. The optional action
        /// executes when the event is received.
        /// </summary>
        private List<EventWaitHandler> EventWaitHandlers;

        /// <summary>
        /// Completion source that contains the event obtained
        /// using the receive statement.
        /// </summary>
        private TaskCompletionSource<Event> ReceiveCompletionSource;

        /// <summary>
        /// Is the machine running.
        /// </summary>
        internal bool IsRunning;

        /// <summary>
        /// Is pop invoked in the current action.
        /// </summary>
        private bool IsPopInvoked;

        #endregion

        #region properties

        /// <summary>
        /// The logger installed to the P# runtime.
        /// </summary>
        protected ILogger Logger => base.Runtime.Logger;

        /// <summary>
        /// Gets the <see cref="Type"/> of the current state.
        /// </summary>
        protected internal Type CurrentState
        {
            get
            {
                if (this.StateStack.Count == 0)
                {
                    return null;
                }

                return this.StateStack.Peek().GetType();
            }
        }

        /// <summary>
        /// Gets the current action handler map.
        /// </summary>
        private Dictionary<Type, EventActionHandler> CurrentActionHandlerMap
        {
            get
            {
                if (this.ActionHandlerStack.Count == 0)
                {
                    return null;
                }

                return this.ActionHandlerStack.Peek();
            }
        }

        /// <summary>
        /// Gets the name of the current state.
        /// </summary>
        internal string CurrentStateName
        {
            get
            {
                return this.CurrentState == null
                    ? string.Empty
                    : $"{this.CurrentState.DeclaringType}.{StateGroup.GetQualifiedStateName(this.CurrentState)}";
            }
        }

        /// <summary>
        /// Gets the latest received <see cref="Event"/>, or null if
        /// no <see cref="Event"/> has been received.
        /// </summary>
        protected internal Event ReceivedEvent { get; protected set; }

        /// <summary>
        /// User-defined hashed state of the machine. Override to improve the
        /// accuracy of liveness checking when state-caching is enabled.
        /// </summary>
        protected virtual int HashedState => 0;

        /// <summary>
        /// Unique id of the group of operations that is
        /// associated with the next operation.
        /// </summary>
        protected Guid OperationGroupId
        {
            get
            {
                return Info.OperationGroupId;
            }
            set
            {
                Info.OperationGroupId = value;
            }
        }

        #endregion

        #region constructors

        /// <summary>
        /// Static constructor.
        /// </summary>
        static Machine()
        {
            MachineStateCached = new ConcurrentDictionary<Type, bool>();
            StateTypeMap = new ConcurrentDictionary<Type, HashSet<Type>>();
            StateMap = new ConcurrentDictionary<Type, HashSet<MachineState>>();
            MachineActionMap = new ConcurrentDictionary<Type, Dictionary<string, MethodInfo>>();
        }

        /// <summary>
        /// Constructor.
        /// </summary>
        protected Machine()
        {
            this.Inbox = new LinkedList<EventInfo>();
            this.StateStack = new Stack<MachineState>();
            this.ActionHandlerStack = new Stack<Dictionary<Type, EventActionHandler>>();
            this.ActionMap = new Dictionary<string, CachedAction>();
            this.EventWaitHandlers = new List<EventWaitHandler>();

            this.IsRunning = true;
            this.IsPopInvoked = false;
        }

        #endregion

        #region P# user API

        /// <summary>
        /// Creates a new machine of the specified type and with the specified
        /// optional <see cref="Event"/>. This <see cref="Event"/> can only be
        /// used to access its payload, and cannot be handled.
        /// </summary>
        /// <param name="type">Type of the machine</param>
        /// <param name="e">Event</param>
        /// <returns>MachineId</returns>
        protected MachineId CreateMachine(Type type, Event e = null)
        {
            return base.Runtime.CreateMachine(null, type, null, e, this, null);
        }

        /// <summary>
        /// Creates a new machine of the specified type and name, and with the
        /// specified optional <see cref="Event"/>. This <see cref="Event"/> can
        /// only be used to access its payload, and cannot be handled.
        /// </summary>
        /// <param name="type">Type of the machine</param>
        /// <param name="friendlyName">Friendly machine name used for logging</param>
        /// <param name="e">Event</param>
        /// <returns>MachineId</returns>
        protected MachineId CreateMachine(Type type, string friendlyName, Event e = null)
        {
            return base.Runtime.CreateMachine(null, type, friendlyName, e, this, null);
        }

        /// <summary>
        /// Creates a new machine of the specified <see cref="Type"/> and name, using the specified
        /// unbound machine id, and passes the specified optional <see cref="Event"/>. This event
        /// can only be used to access its payload, and cannot be handled.
        /// </summary>
        /// <param name="mid">Unbound machine id</param>
        /// <param name="type">Type of the machine</param>
        /// <param name="friendlyName">Friendly machine name used for logging</param>
        /// <param name="e">Event</param>
        protected void CreateMachine(MachineId mid, Type type, string friendlyName, Event e = null)
        {
            base.Runtime.CreateMachine(mid, type, friendlyName, e, this, null);
        }

        /// <summary>
        /// Creates a new remote machine of the specified type and with the specified
        /// optional <see cref="Event"/>. This <see cref="Event"/> can only be used
        /// to access its payload, and cannot be handled.
        /// </summary>
        /// <param name="type">Type of the machine</param>
        /// <param name="endpoint">Endpoint</param>
        /// <param name="e">Event</param>
        /// <returns>MachineId</returns>
        protected Task<MachineId> CreateRemoteMachine(Type type, string endpoint, Event e = null)
        {
            return base.Runtime.CreateRemoteMachine(type, null, endpoint, e, this, null);
        }

        /// <summary>
        /// Creates a new remote machine of the specified type and name, and with the
        /// specified optional <see cref="Event"/>. This <see cref="Event"/> can only
        /// be used to access its payload, and cannot be handled.
        /// </summary>
        /// <param name="type">Type of the machine</param>
        /// <param name="friendlyName">Friendly machine name used for logging</param>
        /// <param name="endpoint">Endpoint</param>
        /// <param name="e">Event</param>
        /// <returns>MachineId</returns>
        protected Task<MachineId> CreateRemoteMachine(Type type, string friendlyName,
            string endpoint, Event e = null)
        {
            return base.Runtime.CreateRemoteMachine(type, friendlyName, endpoint, e, this, null);
        }

        /// <summary>
        /// Sends an asynchronous <see cref="Event"/> to a machine.
        /// </summary>
        /// <param name="mid">MachineId</param>
        /// <param name="e">Event</param>
        /// <param name="options">Optional parameters</param>
        protected virtual void Send(MachineId mid, Event e, SendOptions options = null)
        {
            // If the target machine is null, then report an error and exit.
            this.Assert(mid != null, $"Machine '{base.Id}' is sending to a null machine.");
            // If the event is null, then report an error and exit.
            this.Assert(e != null, $"Machine '{base.Id}' is sending a null event.");
            base.Runtime.SendEvent(mid, e, this, options);
        }

        /// <summary>
        /// Sends an asynchronous <see cref="Event"/> to a remote machine.
        /// </summary>
        /// <param name="mid">MachineId</param>
        /// <param name="e">Event</param>
        /// <param name="options">Optional parameters</param>
        protected Task RemoteSend(MachineId mid, Event e, SendOptions options = null)
        {
            // If the target machine is null, then report an error and exit.
            this.Assert(mid != null, $"Machine '{base.Id}' is sending to a null machine.");
            // If the event is null, then report an error and exit.
            this.Assert(e != null, $"Machine '{base.Id}' is sending a null event.");
            return base.Runtime.SendEventRemotely(mid, e, this, options);
        }

        /// <summary>
        /// Invokes the specified monitor with the specified <see cref="Event"/>.
        /// </summary>
        /// <typeparam name="T">Type of the monitor</typeparam>
        /// <param name="e">Event</param>
        protected void Monitor<T>(Event e)
        {
            this.Monitor(typeof(T), e);
        }

        /// <summary>
        /// Invokes the specified monitor with the specified event.
        /// </summary>
        /// <param name="type">Type of the monitor</param>
        /// <param name="e">Event</param>
        protected void Monitor(Type type, Event e)
        {
            // If the event is null, then report an error and exit.
            this.Assert(e != null, $"Machine '{base.Id}' is sending a null event.");
            base.Runtime.Monitor(type, this, e);
        }

        /// <summary>
        /// Transitions the machine to the specified <see cref="MachineState"/>
        /// at the end of the current action.
        /// </summary>
        /// <typeparam name="S">Type of the state</typeparam>
        protected void Goto<S>() where S: MachineState
        {
#pragma warning disable 618
            Goto(typeof(S));
#pragma warning restore 618
        }

        /// <summary>
        /// Transitions the machine to the specified <see cref="MachineState"/>
        /// at the end of the current action. Deprecated in favor of Goto&lt;T&gt;().
        /// </summary>
        /// <param name="s">Type of the state</param>
        [Obsolete("Goto(typeof(T)) is deprecated; use Goto<T>() instead.")]
        protected void Goto(Type s)
        {
            this.Assert(!this.Info.IsHalted, $"Machine '{base.Id}' invoked Goto while halted.");
            // If the state is not a state of the machine, then report an error and exit.
            this.Assert(StateTypeMap[this.GetType()].Any(val
                => val.DeclaringType.Equals(s.DeclaringType) &&
                val.Name.Equals(s.Name)), $"Machine '{base.Id}' " +
                $"is trying to transition to non-existing state '{s.Name}'.");
            this.Raise(new GotoStateEvent(s));
        }

        /// <summary>
        /// Transitions the machine to the specified <see cref="MachineState"/>
        /// at the end of the current action, pushing current state on the stack.
        /// </summary>
        /// <typeparam name="S">Type of the state</typeparam>
        protected void Push<S>() where S : MachineState
        {
#pragma warning disable 618
            Push(typeof(S));
#pragma warning restore 618
        }

        /// <summary>
        /// Transitions the machine to the specified <see cref="MachineState"/>
        /// at the end of the current action, pushing current state on the stack. 
        /// Deprecated in favor of Push&lt;T&gt;().
        /// </summary>
        /// <param name="s">Type of the state</param>
        [Obsolete("Push(typeof(T)) is deprecated; use Push<T>() instead.")]
        protected void Push(Type s)
        {
            this.Assert(!this.Info.IsHalted, $"Machine '{base.Id}' invoked Push while halted.");
            // If the state is not a state of the machine, then report an error and exit.
            this.Assert(StateTypeMap[this.GetType()].Any(val
                => val.DeclaringType.Equals(s.DeclaringType) &&
                val.Name.Equals(s.Name)), $"Machine '{base.Id}' " +
                $"is trying to transition to non-existing state '{s.Name}'.");
            this.Raise(new PushStateEvent(s));
        }

        /// <summary>
        /// Raises an <see cref="Event"/> internally at the end of the current action.
        /// </summary>
        /// <param name="e">Event</param>
        protected void Raise(Event e)
        {
            this.Assert(!this.Info.IsHalted, $"Machine '{base.Id}' invoked Raise while halted.");
            // If the event is null, then report an error and exit.
            this.Assert(e != null, $"Machine '{base.Id}' is raising a null event.");
            this.RaisedEvent = new EventInfo(e, new EventOriginInfo(
                base.Id, this.GetType().Name, StateGroup.GetQualifiedStateName(this.CurrentState)));
            base.Runtime.NotifyRaisedEvent(this, this.RaisedEvent);
        }

        /// <summary>
        /// Waits to receive an <see cref="Event"/> of the specified types.
        /// </summary>
        /// <param name="eventTypes">Event types</param>
        /// <returns>Event received</returns>
        protected internal virtual Task<Event> Receive(params Type[] eventTypes)
        {
            this.Assert(!this.Info.IsHalted, $"Machine '{base.Id}' invoked Receive while halted.");
            base.Runtime.NotifyReceiveCalled(this);

            lock (this.Inbox)
            {
                this.ReceiveCompletionSource = new TaskCompletionSource<Event>();
                foreach (var type in eventTypes)
                {
                    this.EventWaitHandlers.Add(new EventWaitHandler(type));
                }
            }

            return this.WaitOnEvent();
        }

        /// <summary>
        /// Waits to receive an <see cref="Event"/> of the specified type
        /// that satisfies the specified predicate.
        /// </summary>
        /// <param name="eventType">Event type</param>
        /// <param name="predicate">Predicate</param>
        /// <returns>Event received</returns>
        protected internal virtual Task<Event> Receive(Type eventType, Func<Event, bool> predicate)
        {
            this.Assert(!this.Info.IsHalted, $"Machine '{base.Id}' invoked Receive while halted.");
            base.Runtime.NotifyReceiveCalled(this);

            lock (this.Inbox)
            {
                this.ReceiveCompletionSource = new TaskCompletionSource<Event>();
                this.EventWaitHandlers.Add(new EventWaitHandler(eventType, predicate));
            }

            return this.WaitOnEvent();
        }

        /// <summary>
        /// Waits to receive an <see cref="Event"/> of the specified types
        /// that satisfy the specified predicates.
        /// </summary>
        /// <param name="events">Event types and predicates</param>
        /// <returns>Event received</returns>
        protected internal virtual Task<Event> Receive(params Tuple<Type, Func<Event, bool>>[] events)
        {
            this.Assert(!this.Info.IsHalted, $"Machine '{base.Id}' invoked Receive while halted.");
            base.Runtime.NotifyReceiveCalled(this);

            lock (this.Inbox)
            {
                this.ReceiveCompletionSource = new TaskCompletionSource<Event>();
                foreach (var e in events)
                {
                    this.EventWaitHandlers.Add(new EventWaitHandler(e.Item1, e.Item2));
                }
            }

            return this.WaitOnEvent();
        }

        /// <summary>
        /// Pops the current <see cref="MachineState"/> from the state stack
        /// at the end of the current action.
        /// </summary>
        protected void Pop()
        {
            base.Runtime.NotifyPop(this);
            this.IsPopInvoked = true;
        }

        /// <summary>
        /// Returns a nondeterministic boolean choice, that can be
        /// controlled during analysis or testing.
        /// </summary>
        /// <returns>Boolean</returns>
        protected bool Random()
        {
            return base.Runtime.GetNondeterministicBooleanChoice(this, 2);
        }

        /// <summary>
        /// Returns a nondeterministic boolean choice, that can be
        /// controlled during analysis or testing. The value is used
        /// to generate a number in the range [0..maxValue), where 0
        /// triggers true.
        /// </summary>
        /// <param name="maxValue">Max value</param>
        /// <returns>Boolean</returns>
        protected bool Random(int maxValue)
        {
            return base.Runtime.GetNondeterministicBooleanChoice(this, maxValue);
        }

        /// <summary>
        /// Returns a fair nondeterministic boolean choice, that can be
        /// controlled during analysis or testing.
        /// </summary>
        /// <param name="callerMemberName">CallerMemberName</param>
        /// <param name="callerFilePath">CallerFilePath</param>
        /// <param name="callerLineNumber">CallerLineNumber</param>
        /// <returns>Boolean</returns>
        protected bool FairRandom(
            [CallerMemberName] string callerMemberName = "",
            [CallerFilePath] string callerFilePath = "",
            [CallerLineNumber] int callerLineNumber = 0)
        {
            var havocId = string.Format("{0}_{1}_{2}_{3}_{4}", base.Id.Name, this.CurrentStateName,
                callerMemberName, callerFilePath, callerLineNumber);
            return base.Runtime.GetFairNondeterministicBooleanChoice(this, havocId);
        }

        /// <summary>
        /// Returns a nondeterministic integer choice, that can be
        /// controlled during analysis or testing. The value is used
        /// to generate an integer in the range [0..maxValue).
        /// </summary>
        /// <param name="maxValue">Max value</param>
        /// <returns>Integer</returns>
        protected int RandomInteger(int maxValue)
        {
            return base.Runtime.GetNondeterministicIntegerChoice(this, maxValue);
        }

        /// <summary>
        /// Checks if the assertion holds, and if not it throws
        /// an <see cref="AssertionFailureException"/> exception.
        /// </summary>
        /// <param name="predicate">Predicate</param>
        protected void Assert(bool predicate)
        {
            base.Runtime.Assert(predicate);
        }

        /// <summary>
        /// Checks if the assertion holds, and if not it throws
        /// an <see cref="AssertionFailureException"/> exception.
        /// </summary>
        /// <param name="predicate">Predicate</param>
        /// <param name="s">Message</param>
        /// <param name="args">Message arguments</param>
        protected void Assert(bool predicate, string s, params object[] args)
        {
            base.Runtime.Assert(predicate, s, args);
        }

        #endregion

        #region inbox accessing

        /// <summary>
        /// Enqueues the specified <see cref="EventInfo"/>.
        /// </summary>
        /// <param name="eventInfo">EventInfo</param>
        /// <param name="runNewHandler">Run a new handler</param>
        /// <param name="sender">Sender machine</param>
        internal virtual void Enqueue(EventInfo eventInfo, ref bool runNewHandler, AbstractMachine sender)
        {
            lock (this.Inbox)
            {
                if (this.Info.IsHalted)
                {
                    return;
                }

                EventWaitHandler eventWaitHandler = this.EventWaitHandlers.FirstOrDefault(
                    val => val.EventType == eventInfo.EventType &&
                           val.Predicate(eventInfo.Event));
                if (eventWaitHandler != null)
                {
                    this.EventWaitHandlers.Clear();
                    base.Runtime.NotifyReceivedEvent(this, eventInfo);
                    this.ReceiveCompletionSource.SetResult(eventInfo.Event);
                    return;
                }

                base.Runtime.Logger.OnEnqueue(this.Id, eventInfo.EventName);

                this.Inbox.AddLast(eventInfo);

                if (eventInfo.Event.Assert >= 0)
                {
                    var eventCount = this.Inbox.Count(val => val.EventType.Equals(eventInfo.EventType));
                    this.Assert(eventCount <= eventInfo.Event.Assert, "There are more than " +
                        $"{eventInfo.Event.Assert} instances of '{eventInfo.EventName}' " +
                        $"in the input queue of machine '{this}'");
                }

                if (eventInfo.Event.Assume >= 0)
                {
                    var eventCount = this.Inbox.Count(val => val.EventType.Equals(eventInfo.EventType));
                    this.Assert(eventCount <= eventInfo.Event.Assume, "There are more than " +
                        $"{eventInfo.Event.Assume} instances of '{eventInfo.EventName}' " +
                        $"in the input queue of machine '{this}'");
                }

                if (!this.IsRunning && base.Runtime.CheckStartEventHandler(this))
                {
                    this.IsRunning = true;
                    runNewHandler = true;
                }
            }
        }

        /// <summary>
        /// Dequeues the next available <see cref="EventInfo"/> from the
        /// inbox if there is one available, else returns null.
        /// </summary>
        /// <param name="checkOnly">Only check if event can get dequeued, do not modify inbox</param>
        /// <returns>EventInfo</returns>
        internal EventInfo TryDequeueEvent(bool checkOnly = false)
        {
            EventInfo nextAvailableEventInfo = null;

            // Iterates through the events in the inbox.
            var node = Inbox.First;
            while (node != null)
            {
                var nextNode = node.Next;
                var currentEventInfo = node.Value;
                if (currentEventInfo.EventType.IsGenericType)
                {
                    var genericTypeDefinition = currentEventInfo.EventType.GetGenericTypeDefinition();
                    var ignored = false;
                    foreach (var tup in this.CurrentActionHandlerMap)
                    {
                        if (!(tup.Value is IgnoreAction)) continue;
                        if (tup.Key.IsGenericType && tup.Key.GetGenericTypeDefinition().Equals(
                            genericTypeDefinition.GetGenericTypeDefinition()))
                        {
                            ignored = true;
                            break;
                        }
                    }

                    if (ignored)
                    {
                        if (!checkOnly)
                        {
                            // Removes an ignored event.
                            Inbox.Remove(node);
                        }

                        node = nextNode;
                        continue;
                    }
                }

                if (this.IsIgnored(currentEventInfo.EventType))
                {
                    if (!checkOnly)
                    {
                        // Removes an ignored event.
                        Inbox.Remove(node);
                    }

                    node = nextNode;
                    continue;
                }

                // Skips a deferred event.
                if (!this.IsDeferred(currentEventInfo.EventType))
                {
                    nextAvailableEventInfo = currentEventInfo;
                    if (!checkOnly)
                    {
                        Inbox.Remove(node);
                    }

                    break;
                }

                node = nextNode;
            }

            return nextAvailableEventInfo;
        }

        /// <summary>
        /// Returns the raised <see cref="EventInfo"/> if
        /// there is one available, else returns null.
        /// </summary>
        /// <returns>EventInfo</returns>
        internal EventInfo TryGetRaisedEvent()
        {
            EventInfo raisedEventInfo = null;
            if (this.RaisedEvent != null)
            {
                raisedEventInfo = this.RaisedEvent;
                this.RaisedEvent = null;

                // Checks if the raised event is ignored.
                if (this.IsIgnored(raisedEventInfo.EventType))
                {
                    raisedEventInfo = null;
                }
            }

            return raisedEventInfo;
        }

        /// <summary>
        /// Returns the default <see cref="EventInfo"/>.
        /// </summary>
        /// <returns>EventInfo</returns>
        internal EventInfo GetDefaultEvent()
        {
            base.Runtime.Logger.OnDefault(this.Id, this.CurrentStateName);
            return new EventInfo(new Default(), new EventOriginInfo(
                base.Id, this.GetType().Name, StateGroup.GetQualifiedStateName(this.CurrentState)));
        }

        #endregion

        #region event handling

        /// <summary>
        /// Runs the event handler. The handler terminates if there
        /// is no next event to process or if the machine is halted.
        /// </summary>
<<<<<<< HEAD
        /// <param name="returnEarly">Returns after handling just one event</param>
        internal virtual async Task<bool> RunEventHandler(bool returnEarly = false)
=======
        internal async Task<bool> RunEventHandler()
>>>>>>> 4bb9c03e
        {
            if (this.Info.IsHalted)
            {
                return true;
            }

            bool completed = false;
            while (!this.Info.IsHalted && base.Runtime.IsRunning)
            {
                var defaultHandling = false;
                var dequeued = false;

                // Try to get the raised event, if there is one. Raised events
                // have priority over the events in the inbox.
                EventInfo nextEventInfo = this.TryGetRaisedEvent();

                if (nextEventInfo == null)
                {
                    var hasDefaultHandler = HasDefaultHandler();
                    if (hasDefaultHandler)
                    {
                        base.Runtime.NotifyDefaultEventHandlerCheck(this);
                    }

                    lock (this.Inbox)
                    {
                        // Try to dequeue the next event, if there is one.
                        nextEventInfo = this.TryDequeueEvent();
                        dequeued = nextEventInfo != null;

                        if (nextEventInfo == null && hasDefaultHandler)
                        {
                            // Else, get the default event.
                            nextEventInfo = this.GetDefaultEvent();
                            defaultHandling = true;
                        }

                        if (nextEventInfo == null)
                        {
                            completed = true;
                            this.IsRunning = false;
                            break;
                        }
                    }
                }

                if (dequeued)
                {
                    // Notifies the runtime for a new event to handle. This is only used
                    // during bug-finding and operation bounding, because the runtime has
                    // to schedule a machine when a new operation is dequeued.
                    base.Runtime.NotifyDequeuedEvent(this, nextEventInfo);
                }
                else if (defaultHandling)
                {
                    // If the default event was handled, then notify the runtime.
                    // This is only used during bug-finding, because the runtime
                    // has to schedule a machine between default handlers.
                    base.Runtime.NotifyDefaultHandlerFired(this);
                }
                else
                {
                    base.Runtime.NotifyHandleRaisedEvent(this, nextEventInfo);
                }

                // Assigns the received event.
                this.ReceivedEvent = nextEventInfo.Event;

                // Handles next event.
                await this.HandleEvent(nextEventInfo.Event);
            }

            return completed;
        }

        /// <summary>
        /// Handles the specified <see cref="Event"/>.
        /// </summary>
        /// <param name="e">Event to handle</param>
        internal async Task HandleEvent(Event e)
        {
            base.Info.CurrentActionCalledTransitionStatement = false;

            while (true)
            {
                if (this.CurrentState == null)
                {
                    // If the stack of states is empty and the event
                    // is halt, then terminate the machine.
                    if (e.GetType().Equals(typeof(Halt)))
                    {
                        lock (this.Inbox)
                        {
                            this.Info.IsHalted = true;
                            base.Runtime.NotifyHalted(this, this.Inbox);
                            this.CleanUpResources();
                        }

                        // Invoke user callback outside the lock.
                        this.OnHalt();

                        return;
                    }

                    // If the event cannot be handled then report an error and exit.
                    this.Assert(false, $"Machine '{base.Id}' received event " +
                        $"'{e.GetType().FullName}' that cannot be handled.");
                }

                // Checks if the event is a goto state event.
                if (e.GetType() == typeof(GotoStateEvent))
                {
                    Type targetState = (e as GotoStateEvent).State;
                    await this.GotoState(targetState, null);
                }
                // Checks if the event is a push state event.
                else if (e.GetType() == typeof(PushStateEvent))
                {
                    Type targetState = (e as PushStateEvent).State;
                    await this.PushState(targetState);
                }
                // Checks if the event can trigger a goto state transition.
                else if (this.GotoTransitions.ContainsKey(e.GetType()))
                {
                    var transition = this.GotoTransitions[e.GetType()];
                    await this.GotoState(transition.TargetState, transition.Lambda);
                }
                else if (this.GotoTransitions.ContainsKey(typeof(WildCardEvent)))
                {
                    var transition = this.GotoTransitions[typeof(WildCardEvent)];
                    await this.GotoState(transition.TargetState, transition.Lambda);
                }
                // Checks if the event can trigger a push state transition.
                else if (this.PushTransitions.ContainsKey(e.GetType()))
                {
                    Type targetState = this.PushTransitions[e.GetType()].TargetState;
                    await this.PushState(targetState);
                }
                else if (this.PushTransitions.ContainsKey(typeof(WildCardEvent)))
                {
                    Type targetState = this.PushTransitions[typeof(WildCardEvent)].TargetState;
                    await this.PushState(targetState);
                }
                // Checks if the event can trigger an action.
                else if (this.CurrentActionHandlerMap.ContainsKey(e.GetType()) &&
                    this.CurrentActionHandlerMap[e.GetType()] is ActionBinding)
                {
                    var handler = this.CurrentActionHandlerMap[e.GetType()] as ActionBinding;
                    await this.Do(handler.Name);
                }
                else if (this.CurrentActionHandlerMap.ContainsKey(typeof(WildCardEvent))
                    && this.CurrentActionHandlerMap[typeof(WildCardEvent)] is ActionBinding)
                {
                    var handler = this.CurrentActionHandlerMap[typeof(WildCardEvent)] as ActionBinding;
                    await this.Do(handler.Name);
                }
                // If the current state cannot handle the event.
                else
                {
                    // The machine performs the on exit action of the current state.
                    await this.ExecuteCurrentStateOnExit(null);
                    if (this.Info.IsHalted)
                    {
                        return;
                    }

                    this.DoStatePop();
                    base.Runtime.Logger.OnPopUnhandledEvent(this.Id, this.CurrentStateName, e.GetType().FullName);
                    continue;
                }

                break;
            }
        }

        /// <summary>
        /// Invokes an action.
        /// </summary>
        /// <param name="actionName">Action name</param>
        private async Task Do(string actionName)
        {
            var cachedAction = this.ActionMap[actionName];
            base.Runtime.NotifyInvokedAction(this, cachedAction.MethodInfo, this.ReceivedEvent);
            await this.ExecuteAction(cachedAction);
            base.Runtime.NotifyCompletedAction(this, cachedAction.MethodInfo, this.ReceivedEvent);

            if (this.IsPopInvoked)
            {
                // Performs the state transition, if pop was invoked during the action.
                await this.PopState();
            }
        }

        /// <summary>
        /// Executes the on entry function of the current state.
        /// </summary>
        internal async Task ExecuteCurrentStateOnEntry()
        {
            base.Runtime.NotifyEnteredState(this);

            CachedAction entryAction = null;
            if (this.StateStack.Peek().EntryAction != null)
            {
                entryAction = this.ActionMap[this.StateStack.Peek().EntryAction];
            }

            // Invokes the entry action of the new state,
            // if there is one available.
            if (entryAction != null)
            {
                base.Runtime.NotifyInvokedAction(this, entryAction.MethodInfo, this.ReceivedEvent);
                await this.ExecuteAction(entryAction);
                base.Runtime.NotifyCompletedAction(this, entryAction.MethodInfo, this.ReceivedEvent);
            }

            if (this.IsPopInvoked)
            {
                // Performs the state transition, if pop was invoked during the action.
                await this.PopState();
            }
        }

        /// <summary>
        /// Executes the on exit function of the current state.
        /// </summary>
        /// <param name="eventHandlerExitActionName">Action name</param>
        private async Task ExecuteCurrentStateOnExit(string eventHandlerExitActionName)
        {
            base.Runtime.NotifyExitedState(this);

            CachedAction exitAction = null;
            if (this.StateStack.Peek().ExitAction != null)
            {
                exitAction = this.ActionMap[this.StateStack.Peek().ExitAction];
            }

            base.Info.IsInsideOnExit = true;

            // Invokes the exit action of the current state,
            // if there is one available.
            if (exitAction != null)
            {
                base.Runtime.NotifyInvokedAction(this, exitAction.MethodInfo, this.ReceivedEvent);
                await this.ExecuteAction(exitAction);
                base.Runtime.NotifyCompletedAction(this, exitAction.MethodInfo, this.ReceivedEvent);
            }

            // Invokes the exit action of the event handler,
            // if there is one available.
            if (eventHandlerExitActionName != null)
            {
                CachedAction eventHandlerExitAction = this.ActionMap[eventHandlerExitActionName];
                base.Runtime.NotifyInvokedAction(this, eventHandlerExitAction.MethodInfo, this.ReceivedEvent);
                await this.ExecuteAction(eventHandlerExitAction);
                base.Runtime.NotifyCompletedAction(this, eventHandlerExitAction.MethodInfo, this.ReceivedEvent);
            }

            base.Info.IsInsideOnExit = false;
        }

        /// <summary>
        /// An exception filter that calls OnFailure, which can choose to fast-fail the app
        /// to get a full dump.
        /// </summary>
        /// <param name="ex">The exception being tested</param>
        /// <param name="action">The machine action being executed when the failure occurred</param>
        /// <returns></returns>
        private bool InvokeOnFailureExceptionFilter(CachedAction action, Exception ex)
        {
            // This is called within the exception filter so the stack has not yet been unwound.
            // If OnFailure does not fail-fast, return false to process the exception normally.
            base.Runtime.RaiseOnFailureEvent(new MachineActionExceptionFilterException(action.MethodInfo.Name, ex));
            return false;
        }

        /// <summary>
        /// Executes the specified action.
        /// </summary>
        /// <param name="cachedAction">The cached methodInfo and corresponding delegate</param>
        private async Task ExecuteAction(CachedAction cachedAction)
        {
            try
            {
                if (cachedAction.IsAsync)
                {
                    try
                    {
                        // We have no reliable stack for awaited operations.
                        await cachedAction.ExecuteAsync();
                    }
                    catch (Exception ex) when (OnExceptionHandler(cachedAction.MethodInfo.Name, ex))
                    {
                        // user handled the exception, return normally
                    }

                }
                else
                {
                    // Use an exception filter to call OnFailure before the stack has been unwound.
                    try
                    {
                        cachedAction.Execute();
                    }
                    catch(Exception ex) when (OnExceptionHandler(cachedAction.MethodInfo.Name, ex))
                    {
                        // user handled the exception, return normally
                    }
                    catch (Exception ex) when (InvokeOnFailureExceptionFilter(cachedAction, ex))
                    {
                        // If InvokeOnFailureExceptionFilter does not fail-fast, it returns
                        // false to process the exception normally.
                    }
                }
            }
            catch (Exception ex)
            {
                this.Info.IsHalted = true;

                Exception innerException = ex;
                while (innerException is TargetInvocationException)
                {
                    innerException = innerException.InnerException;
                }

                if (innerException is AggregateException)
                {
                    innerException = innerException.InnerException;
                }

                if (innerException is ExecutionCanceledException)
                {
                    IO.Debug.WriteLine("<Exception> ExecutionCanceledException was " +
                        $"thrown from Machine '{base.Id}'.");
                }
                else if (innerException is TaskSchedulerException)
                {
                    IO.Debug.WriteLine("<Exception> TaskSchedulerException was " +
                        $"thrown from Machine '{base.Id}'.");
                }
                else
                {
                    // Reports the unhandled exception.
                    this.ReportUnhandledException(innerException, cachedAction.MethodInfo.Name);
                }
            }
        }

        /// <summary>
        /// Performs a goto transition to the specified state.
        /// </summary>
        /// <param name="s">Type of the state</param>
        /// <param name="onExitActionName">Action name</param>
        private async Task GotoState(Type s, string onExitActionName)
        {
            this.Logger.OnGoto(this.Id, this.CurrentStateName, 
                $"{s.DeclaringType}.{StateGroup.GetQualifiedStateName(s)}");

            // The machine performs the on exit action of the current state.
            await this.ExecuteCurrentStateOnExit(onExitActionName);
            if (this.Info.IsHalted)
            {
                return;
            }

            this.DoStatePop();

            var nextState = StateMap[this.GetType()].First(val
                => val.GetType().Equals(s));

            // The machine transitions to the new state.
            this.DoStatePush(nextState);

            // The machine performs the on entry action of the new state.
            await this.ExecuteCurrentStateOnEntry();
        }

        /// <summary>
        /// Performs a push transition to the specified state.
        /// </summary>
        /// <param name="s">Type of the state</param>
        private async Task PushState(Type s)
        {
            base.Runtime.Logger.OnPush(this.Id, this.CurrentStateName, s.FullName);

            var nextState = StateMap[this.GetType()].First(val => val.GetType().Equals(s));
            this.DoStatePush(nextState);

            // The machine performs the on entry statements of the new state.
            await this.ExecuteCurrentStateOnEntry();
        }

        /// <summary>
        /// Performs a pop transition from the current state.
        /// </summary>
        private async Task PopState()
        {
            this.IsPopInvoked = false;
            var prevStateName = this.CurrentStateName;

            // The machine performs the on exit action of the current state.
            await this.ExecuteCurrentStateOnExit(null);
            if (this.Info.IsHalted)
            {
                return;
            }

            this.DoStatePop();
            base.Runtime.Logger.OnPop(this.Id, prevStateName, this.CurrentStateName);

            // Watch out for an extra pop.
            this.Assert(this.CurrentState != null, $"Machine '{base.Id}' popped with no matching push.");
        }

        /// <summary>
        /// Configures the state transitions of the machine
        /// when a state is pushed on to the stack.
        /// </summary>
        /// <param name="state">State that is to be pushed on to the top of the stack</param>
        internal virtual void DoStatePush(MachineState state)
        {
            this.GotoTransitions = state.GotoTransitions;
            this.PushTransitions = state.PushTransitions;

            // Gets existing map for actions.
            var eventHandlerMap = this.CurrentActionHandlerMap == null ?
                new Dictionary<Type, EventActionHandler>() :
                new Dictionary<Type, EventActionHandler>(this.CurrentActionHandlerMap);

            // Updates the map with defer annotations.
            foreach (var deferredEvent in state.DeferredEvents)
            {
                if (deferredEvent.Equals(typeof(WildCardEvent)))
                {
                    eventHandlerMap.Clear();
                    eventHandlerMap[deferredEvent] = new DeferAction();
                    break;
                }

                eventHandlerMap[deferredEvent] = new DeferAction();
            }

            // Updates the map with actions.
            foreach (var actionBinding in state.ActionBindings)
            {
                if (actionBinding.Key.Equals(typeof(WildCardEvent)))
                {
                    eventHandlerMap.Clear();
                    eventHandlerMap[actionBinding.Key] = actionBinding.Value;
                    break;
                }

                eventHandlerMap[actionBinding.Key] = actionBinding.Value;
            }

            // Updates the map with ignores.
            foreach (var ignoreEvent in state.IgnoredEvents)
            {
                if (ignoreEvent.Equals(typeof(WildCardEvent)))
                {
                    eventHandlerMap.Clear();
                    eventHandlerMap[ignoreEvent] = new IgnoreAction();
                    break;
                }

                eventHandlerMap[ignoreEvent] = new IgnoreAction();
            }

            // Removes the ones on which transitions are defined.
            foreach (var eventType in this.GotoTransitions.Keys.Union(this.PushTransitions.Keys))
            {
                if (eventType.Equals(typeof(WildCardEvent)))
                {
                    eventHandlerMap.Clear();
                    break;
                }

                eventHandlerMap.Remove(eventType);
            }

            this.StateStack.Push(state);
            this.ActionHandlerStack.Push(eventHandlerMap);
        }

        /// <summary>
        /// Configures the state transitions of the machine
        /// when a state is popped.
        /// </summary>
        internal virtual void DoStatePop()
        {
            this.StateStack.Pop();
            this.ActionHandlerStack.Pop();

            if (this.StateStack.Count > 0)
            {
                this.GotoTransitions = this.StateStack.Peek().GotoTransitions;
                this.PushTransitions = this.StateStack.Peek().PushTransitions;
            }
            else
            {
                this.GotoTransitions = null;
                this.PushTransitions = null;
            }
        }

        /// <summary>
        /// Waits for an event to arrive.
        /// </summary>
        /// <returns>Event received</returns>
        private Task<Event> WaitOnEvent()
        {
            // Dequeues the first event that the machine waits
            // to receive, if there is one in the inbox.
            EventInfo eventInfoInInbox = null;
            lock (this.Inbox)
            {
                var node = this.Inbox.First;
                while (node != null)
                {
                    var nextNode = node.Next;
                    var currentEventInfo = node.Value;

                    EventWaitHandler eventWaitHandler = this.EventWaitHandlers.FirstOrDefault(
                        val => val.EventType == currentEventInfo.EventType &&
                               val.Predicate(currentEventInfo.Event));

                    if (eventWaitHandler != null)
                    {
                        base.Runtime.Logger.OnReceive(this.Id, this.CurrentStateName, currentEventInfo.EventName, wasBlocked: false);
                        this.EventWaitHandlers.Clear();
                        this.ReceiveCompletionSource.SetResult(currentEventInfo.Event);
                        eventInfoInInbox = currentEventInfo;
                        this.Inbox.Remove(node);
                        break;
                    }

                    node = nextNode;
                }
            }

            base.Runtime.NotifyWaitEvents(this, eventInfoInInbox);

            return this.ReceiveCompletionSource.Task;
        }

        /// <summary>
        /// Checks if the machine ignores the specified event.
        /// </summary>
        /// <param name="e">Event type</param>
        /// <returns>Boolean</returns>
        private bool IsIgnored(Type e)
        {
            // If a transition is defined, then the event is not ignored.
            if (this.GotoTransitions.ContainsKey(e) || this.PushTransitions.ContainsKey(e) ||
                this.GotoTransitions.ContainsKey(typeof(WildCardEvent)) ||
                this.PushTransitions.ContainsKey(typeof(WildCardEvent)))
            {
                return false;
            }

            if (this.CurrentActionHandlerMap.ContainsKey(e))
            {
                return this.CurrentActionHandlerMap[e] is IgnoreAction;
            }

            if (this.CurrentActionHandlerMap.ContainsKey(typeof(WildCardEvent)) &&
                this.CurrentActionHandlerMap[typeof(WildCardEvent)] is IgnoreAction)
            {
                return true;
            }

            return false;
        }

        /// <summary>
        /// Checks if the machine defers the specified event.
        /// </summary>
        /// <param name="e">Event type</param>
        /// <returns>Boolean</returns>
        private bool IsDeferred(Type e)
        {
            // if transition is defined, then no
            if (this.GotoTransitions.ContainsKey(e) || this.PushTransitions.ContainsKey(e) ||
                this.GotoTransitions.ContainsKey(typeof(WildCardEvent)) ||
                this.PushTransitions.ContainsKey(typeof(WildCardEvent)))
            {
                return false;
            }

            if (this.CurrentActionHandlerMap.ContainsKey(e))
            {
                return this.CurrentActionHandlerMap[e] is DeferAction;
            }

            if (this.CurrentActionHandlerMap.ContainsKey(typeof(WildCardEvent)) &&
                this.CurrentActionHandlerMap[typeof(WildCardEvent)] is DeferAction)
            {
                return true;
            }

            return false;
        }

        /// <summary>
        /// Checks if the machine has a default handler.
        /// </summary>
        /// <returns></returns>
        internal bool HasDefaultHandler()
        {
            return this.CurrentActionHandlerMap.ContainsKey(typeof(Default)) ||
                this.GotoTransitions.ContainsKey(typeof(Default)) ||
                this.PushTransitions.ContainsKey(typeof(Default));
        }

        #endregion

        #region state caching

        /// <summary>
        /// Returns the cached state of this machine.
        /// </summary>
        /// <returns>Hash value</returns>
        internal int GetCachedState()
        {
            unchecked
            {
                var hash = 19;

                hash = hash * 31 + this.GetType().GetHashCode();
                hash = hash * 31 + base.Id.Value.GetHashCode();
                hash = hash * 31 + this.IsRunning.GetHashCode();

                hash = hash * 31 + this.Info.IsHalted.GetHashCode();
                hash = hash * 31 + this.Info.ProgramCounter;

                if (this.Runtime.Configuration.EnableUserDefinedStateHashing)
                {
                    // Adds the user-defined hashed machine state.
                    hash = hash * 31 + HashedState;
                }

                foreach (var state in this.StateStack)
                {
                    hash = hash * 31 + state.GetType().GetHashCode();
                }

                foreach (var e in this.Inbox)
                {
                    hash = hash * 31 + e.EventType.GetHashCode();
                    if (this.Runtime.Configuration.EnableUserDefinedStateHashing)
                    {
                        // Adds the user-defined hashed event state.
                        hash = hash * 31 + e.Event.HashedState;
                    }
                }

                return hash;
            }
        }

        #endregion

        #region initialization

        /// <summary>
        /// Transitions to the start state, and executes the
        /// entry action, if there is any.
        /// </summary>
        /// <param name="e">Event</param>
        internal virtual Task GotoStartState(Event e)
        {
            this.ReceivedEvent = e;
            return this.ExecuteCurrentStateOnEntry();
        }

        /// <summary>
        /// Initializes information about the states of the machine.
        /// </summary>
        internal void InitializeStateInformation()
        {
            Type machineType = this.GetType();

            if (MachineStateCached.TryAdd(machineType, false))
            {
                // Caches the available state types for this machine type.
                if (StateTypeMap.TryAdd(machineType, new HashSet<Type>()))
                {
                    Type baseType = machineType;
                    while (baseType != typeof(Machine))
                    {
                        foreach (var s in baseType.GetNestedTypes(BindingFlags.Instance |
                            BindingFlags.NonPublic | BindingFlags.Public |
                            BindingFlags.DeclaredOnly))
                        {
                            this.ExtractStateTypes(s);
                        }

                        baseType = baseType.BaseType;
                    }
                }

                // Caches the available state instances for this machine type.
                if (StateMap.TryAdd(machineType, new HashSet<MachineState>()))
                {
                    foreach (var type in StateTypeMap[machineType])
                    {
                        Type stateType = type;
                        if (type.IsAbstract)
                        {
                            continue;
                        }

                        if (type.IsGenericType)
                        {
                            // If the state type is generic (only possible if inherited by a
                            // generic machine declaration), then iterate through the base
                            // machine classes to identify the runtime generic type, and use
                            // it to instantiate the runtime state type. This type can be
                            // then used to create the state constructor.
                            Type declaringType = this.GetType();
                            while (!declaringType.IsGenericType ||
                                !type.DeclaringType.FullName.Equals(declaringType.FullName.Substring(
                                0, declaringType.FullName.IndexOf('['))))
                            {
                                declaringType = declaringType.BaseType;
                            }

                            if (declaringType.IsGenericType)
                            {
                                stateType = type.MakeGenericType(declaringType.GetGenericArguments());
                            }
                        }

                        ConstructorInfo constructor = stateType.GetConstructor(Type.EmptyTypes);
                        var lambda = Expression.Lambda<Func<MachineState>>(
                            Expression.New(constructor)).Compile();
                        MachineState state = lambda();

                        try
                        {
                            state.InitializeState();
                        }
                        catch (InvalidOperationException ex)
                        {
                            this.Assert(false, $"Machine '{base.Id}' {ex.Message} in state '{state}'.");
                        }
                        
                        StateMap[machineType].Add(state);
                    }
                }

                // Caches the actions declarations for this machine type.
                if (MachineActionMap.TryAdd(machineType, new Dictionary<string, MethodInfo>()))
                {
                    foreach (var state in StateMap[machineType])
                    {
                        if (state.EntryAction != null &&
                            !MachineActionMap[machineType].ContainsKey(state.EntryAction))
                        {
                            MachineActionMap[machineType].Add(state.EntryAction,
                                this.GetActionWithName(state.EntryAction));
                        }

                        if (state.ExitAction != null &&
                            !MachineActionMap[machineType].ContainsKey(state.ExitAction))
                        {
                            MachineActionMap[machineType].Add(state.ExitAction,
                                this.GetActionWithName(state.ExitAction));
                        }

                        foreach (var transition in state.GotoTransitions)
                        {
                            if (transition.Value.Lambda != null &&
                                !MachineActionMap[machineType].ContainsKey(transition.Value.Lambda))
                            {
                                MachineActionMap[machineType].Add(transition.Value.Lambda,
                                    this.GetActionWithName(transition.Value.Lambda));
                            }
                        }

                        foreach (var action in state.ActionBindings)
                        {
                            if (!MachineActionMap[machineType].ContainsKey(action.Value.Name))
                            {
                                MachineActionMap[machineType].Add(action.Value.Name,
                                    this.GetActionWithName(action.Value.Name));
                            }
                        }
                    }
                }

                // Cache completed.
                lock(MachineStateCached)
                {
                    MachineStateCached[machineType] = true;
                    System.Threading.Monitor.PulseAll(MachineStateCached);
                }
            }
            else if (!MachineStateCached[machineType])
            {
                lock (MachineStateCached)
                {
                    while (!MachineStateCached[machineType])
                    {
                        System.Threading.Monitor.Wait(MachineStateCached);
                    }
                }
            }

            // Populates the map of actions for this machine instance.
            foreach (var kvp in MachineActionMap[machineType])
            {
                this.ActionMap.Add(kvp.Key, new CachedAction(kvp.Value, this));
            }

            var initialStates = StateMap[machineType].Where(state => state.IsStart).ToList();
            this.Assert(initialStates.Count != 0, $"Machine '{base.Id}' must declare a start state.");
            this.Assert(initialStates.Count == 1, $"Machine '{base.Id}' " +
                "can not declare more than one start states.");

            this.DoStatePush(initialStates.Single());

            this.AssertStateValidity();
        }

        #endregion

        #region utilities

        /// <summary>
        /// Returns the names of the events that the machine
        /// is waiting to receive. This is not thread safe.
        /// </summary>
        /// <returns>string</returns>
        internal string GetEventWaitHandlerNames()
        {
            string events = "";
            foreach (var ewh in this.EventWaitHandlers)
            {
                events += " '" + ewh.EventType.FullName + "'";
            }

            return events;
        }

        /// <summary>
        /// Returns the type of the state at the specified state
        /// stack index, if there is one.
        /// </summary>
        /// <param name="index">State stack index</param>
        /// <returns>Type</returns>
        internal Type GetStateTypeAtStackIndex(int index)
        {
            return this.StateStack.ElementAtOrDefault(index)?.GetType();
        }

        /// <summary>
        /// Processes a type, looking for machine states.
        /// </summary>
        /// <param name="type">Type</param>
        private void ExtractStateTypes(Type type)
        {
            Stack<Type> stack = new Stack<Type>();
            stack.Push(type);

            while (stack.Count > 0)
            {
                Type nextType = stack.Pop();

                if (nextType.IsClass && nextType.IsSubclassOf(typeof(MachineState)))
                {
                    StateTypeMap[this.GetType()].Add(nextType);
                }
                else if (nextType.IsClass && nextType.IsSubclassOf(typeof(StateGroup)))
                {
                    // Adds the contents of the group of states to the stack.
                    foreach (var t in nextType.GetNestedTypes(BindingFlags.Instance |
                        BindingFlags.NonPublic | BindingFlags.Public |
                        BindingFlags.DeclaredOnly))
                    {
                        this.Assert(t.IsSubclassOf(typeof(StateGroup)) ||
                            t.IsSubclassOf(typeof(MachineState)), $"'{t.Name}' " +
                            $"is neither a group of states nor a state.");
                        stack.Push(t);
                    }
                }
            }
        }

        /// <summary>
        /// Returns the action with the specified name.
        /// </summary>
        /// <param name="actionName">Action name</param>
        /// <returns>MethodInfo</returns>
        private MethodInfo GetActionWithName(string actionName)
        {
            MethodInfo method = null;
            Type machineType = this.GetType();

            do
            {
                method = machineType.GetMethod(actionName,
                    BindingFlags.Public | BindingFlags.NonPublic |
                    BindingFlags.Instance | BindingFlags.FlattenHierarchy,
                    Type.DefaultBinder, new Type[0], null);
                machineType = machineType.BaseType;
            }
            while (method == null && machineType != typeof(Machine));

            this.Assert(method != null, "Cannot detect action declaration '{0}' " +
                "in machine '{1}'.", actionName, this.GetType().Name);
            this.Assert(method.GetParameters().Length == 0, "Action '{0}' in machine " +
                "'{1}' must have 0 formal parameters.", method.Name, this.GetType().Name);

            if (method.GetCustomAttribute(typeof(AsyncStateMachineAttribute)) != null)
            {
                this.Assert(method.ReturnType == typeof(Task), "Async action '{0}' in machine " +
                    "'{1}' must have 'Task' return type.", method.Name, this.GetType().Name);
            }
            else
            {
                this.Assert(method.ReturnType == typeof(void), "Action '{0}' in machine " +
                    "'{1}' must have 'void' return type.", method.Name, this.GetType().Name);
            }

            return method;
        }

        #endregion

        #region code coverage methods

        /// <summary>
        /// Returns the set of all states in the machine
        /// (for code coverage).
        /// </summary>
        /// <returns>Set of all states in the machine</returns>
        internal override HashSet<string> GetAllStates()
        {
            this.Assert(StateMap.ContainsKey(this.GetType()),
                $"Machine '{base.Id}' hasn't populated its states yet.");

            var allStates = new HashSet<string>();
            foreach (var state in StateMap[this.GetType()])
            {
                allStates.Add(StateGroup.GetQualifiedStateName(state.GetType()));
            }

            return allStates;
        }

        /// <summary>
        /// Returns the set of all (states, registered event) pairs in the machine
        /// (for code coverage).
        /// </summary>
        /// <returns>Set of all (states, registered event) pairs in the machine</returns>
        internal override HashSet<Tuple<string, string>> GetAllStateEventPairs()
        {
            this.Assert(StateMap.ContainsKey(this.GetType()),
                $"Machine '{base.Id}' hasn't populated its states yet.");

            var pairs = new HashSet<Tuple<string, string>>();
            foreach (var state in StateMap[this.GetType()])
            {
                foreach (var binding in state.ActionBindings)
                {
                    pairs.Add(Tuple.Create(StateGroup.GetQualifiedStateName(state.GetType()), binding.Key.Name));
                }

                foreach (var transition in state.GotoTransitions)
                {
                    pairs.Add(Tuple.Create(StateGroup.GetQualifiedStateName(state.GetType()), transition.Key.Name));
                }

                foreach (var pushtransition in state.PushTransitions)
                {
                    pairs.Add(Tuple.Create(StateGroup.GetQualifiedStateName(state.GetType()), pushtransition.Key.Name));
                }
            }

            return pairs;
        }

        #endregion

        #region error checking

        /// <summary>
        /// Check machine for state related errors.
        /// </summary>
        private void AssertStateValidity()
        {
            this.Assert(StateTypeMap[this.GetType()].Count > 0, $"Machine '{base.Id}' " +
                "must have one or more states.");
            this.Assert(this.StateStack.Peek() != null, $"Machine '{base.Id}' " +
                "must not have a null current state.");
        }

        /// <summary>
        /// Wraps the unhandled exception inside an <see cref="AssertionFailureException"/>
        /// exception, and throws it to the user.
        /// </summary>
        /// <param name="ex">Exception</param>
        /// <param name="actionName">Action name</param>
        private void ReportUnhandledException(Exception ex, string actionName)
        {
            string state = "<unknown>";
            if (this.CurrentState != null)
            {
                state = this.CurrentStateName;
            }

            base.Runtime.WrapAndThrowException(ex, $"Exception '{ex.GetType()}' was thrown " +
                $"in machine '{base.Id}', state '{state}', action '{actionName}', " +
                $"'{ex.Source}':\n" +
                $"   {ex.Message}\n" +
                $"The stack trace is:\n{ex.StackTrace}");
        }

        /// <summary>
        /// Invokes user callback when a machine throws an exception.
        /// </summary>
        /// <param name="ex">The exception thrown by the machine</param>
        /// <param name="methodName">The handler (outermost) that threw the exception</param>
        /// <returns>False if the exception should continue to get thrown, true if it was handled in this method</returns>
        private bool OnExceptionHandler(string methodName, Exception ex)
        {
            if(ex is ExecutionCanceledException)
            {
                // internal exception, used by PsharpTester
                return false;
            }

            this.Logger.OnMachineExceptionThrown(this.Id, CurrentStateName, methodName, ex);

            var ret = OnException(methodName, ex);

            if(ret)
            {
                this.Logger.OnMachineExceptionHandled(this.Id, CurrentStateName, methodName, ex);
            }

            return ret;
        }

        /// <summary>
        /// User callback when a machine throws an exception.
        /// </summary>
        /// <param name="ex">The exception thrown by the machine</param>
        /// <param name="methodName">The handler (outermost) that threw the exception</param>
        /// <returns>False if the exception should continue to get thrown, true if it was handled in this method</returns>
        protected virtual bool OnException(string methodName, Exception ex)
        {
            return false;
        }

        #endregion

        #region cleanup methods

        /// <summary>
        /// Resets the static caches.
        /// </summary>
        internal static void ResetCaches()
        {
            StateTypeMap.Clear();
            StateMap.Clear();
            MachineActionMap.Clear();
        }

        /// <summary>
        /// Cleans up resources at machine termination.
        /// </summary>
        private void CleanUpResources()
        {
            this.Inbox.Clear();
            this.EventWaitHandlers.Clear();
            this.ReceivedEvent = null;
        }

        /// <summary>
        /// User callback when a machine halts.
        /// </summary>
        protected virtual void OnHalt() { }

        #endregion
    }
}<|MERGE_RESOLUTION|>--- conflicted
+++ resolved
@@ -761,12 +761,7 @@
         /// Runs the event handler. The handler terminates if there
         /// is no next event to process or if the machine is halted.
         /// </summary>
-<<<<<<< HEAD
-        /// <param name="returnEarly">Returns after handling just one event</param>
-        internal virtual async Task<bool> RunEventHandler(bool returnEarly = false)
-=======
-        internal async Task<bool> RunEventHandler()
->>>>>>> 4bb9c03e
+        internal virtual async Task<bool> RunEventHandler()
         {
             if (this.Info.IsHalted)
             {
