--- conflicted
+++ resolved
@@ -450,12 +450,8 @@
             this.EnqueueEvent(machine, e, sender, operationGroupId, ref runNewHandler);
             if (runNewHandler)
             {
-<<<<<<< HEAD
                 await this.RunMachineEventHandlerAsync(machine, null, false, null);
-=======
-                await this.RunMachineEventHandlerAsync(machine, null, false);
                 return true;
->>>>>>> 4bb9c03e
             }
             return false;
         }
